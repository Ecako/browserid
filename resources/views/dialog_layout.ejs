--- conflicted
+++ resolved
@@ -52,46 +52,15 @@
 
       <% if (useJavascript !== false) { %>
         <% if (production) { %>
-<<<<<<< HEAD
-          <script type="text/javascript" src="/production/<%= locale %>/dialog.js"></script>
-        <% } else { %>
-          <script type="text/javascript" src="/lib/jquery-1.7.1.min.js"></script>
-          <script type="text/javascript" src="/lib/winchan.js"></script>
-          <script type="text/javascript" src="/lib/underscore-min.js"></script>
-          <script type="text/javascript" src="/lib/vepbundle.js"></script>
-          <script type="text/javascript" src="/lib/ejs.js"></script>
-          <script type="text/javascript" src="/i18n/<%= locale %>/client.json"></script>
-          <script type="text/javascript" src="/shared/gettext.js"></script>
-          <script type="text/javascript" src="/shared/browserid.js"></script>
-          <script type="text/javascript" src="/lib/hub.js"></script>
-          <script type="text/javascript" src="/lib/dom-jquery.js"></script>
-          <script type="text/javascript" src="/lib/module.js"></script>
-          <script type="text/javascript" src="/lib/jschannel.js"></script>
-          <script type="text/javascript" src="/shared/javascript-extensions.js"></script>
-          <script type="text/javascript" src="/shared/mediator.js"></script>
-          <script type="text/javascript" src="/shared/class.js"></script>
-          <script type="text/javascript" src="/shared/storage.js"></script>
-          <script type="text/javascript" src="/shared/templates.js"></script>
-          <script type="text/javascript" src="/shared/renderer.js"></script>
-          <script type="text/javascript" src="/shared/error-display.js"></script>
-          <script type="text/javascript" src="/shared/screens.js"></script>
-          <script type="text/javascript" src="/shared/tooltip.js"></script>
-          <script type="text/javascript" src="/shared/validation.js"></script>
-          <script type="text/javascript" src="/shared/provisioning.js"></script>
-          <script type="text/javascript" src="/shared/network.js"></script>
-          <script type="text/javascript" src="/shared/user.js"></script>
-          <script type="text/javascript" src="/shared/error-messages.js"></script>
-          <script type="text/javascript" src="/shared/browser-support.js"></script>
-          <script type="text/javascript" src="/shared/wait-messages.js"></script>
-          <script type="text/javascript" src="/shared/helpers.js"></script>
-=======
-          <script src="/production/dialog.js"></script>
+          <script src="/production/<%= locale %>/dialog.js"></script>
         <% } else { %>
           <script src="/lib/jquery-1.7.1.min.js"></script>
           <script src="/lib/winchan.js"></script>
           <script src="/lib/underscore-min.js"></script>
           <script src="/lib/vepbundle.js"></script>
           <script src="/lib/ejs.js"></script>
+          <script src="/i18n/<%= locale %>/client.json"></script>
+          <script src="/shared/gettext.js"></script>
           <script src="/shared/browserid.js"></script>
           <script src="/lib/hub.js"></script>
           <script src="/lib/dom-jquery.js"></script>
@@ -118,7 +87,6 @@
           <script src="/shared/modules/page_module.js"></script>
           <script src="/shared/modules/xhr_delay.js"></script>
           <script src="/shared/modules/xhr_disable_form.js"></script>
->>>>>>> 04145c9e
 
           <script src="/dialog/resources/internal_api.js"></script>
           <script src="/dialog/resources/helpers.js"></script>
