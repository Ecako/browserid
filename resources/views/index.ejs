--- conflicted
+++ resolved
@@ -1,12 +1,8 @@
  <!-- This Source Code Form is subject to the terms of the Mozilla Public
    - License, v. 2.0. If a copy of the MPL was not distributed with this
    - file, You can obtain one at http://mozilla.org/MPL/2.0/. -->
-<<<<<<< HEAD
+
   <div id="content" style="display:none" class="display_auth">
-=======
-
-  <div id="content" class="display_auth">
->>>>>>> 8a84e6ec
       <div id="newuser">
         New to BrowserID? <a href="/about">Learn more</a>
       </div>
