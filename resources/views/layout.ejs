--- conflicted
+++ resolved
@@ -1,13 +1,6 @@
 <!DOCTYPE html>
-<<<<<<< HEAD
 <%- partial('partial/license_with_code_ver') %>
-<html>
-=======
-<!-- This Source Code Form is subject to the terms of the Mozilla Public
-   - License, v. 2.0. If a copy of the MPL was not distributed with this
-   - file, You can obtain one at http://mozilla.org/MPL/2.0/. -->
 <html LANG="<%= lang %>" dir="<%= lang_dir %>">
->>>>>>> ff995941
 <head>
   <meta charset="utf-8">
   <meta name="viewport" content="initial-scale=1.0, maximum-scale=1.0, width=device-width" />
