/*jshint browsers:true, forin: true, laxbreak: true */
/*global test: true, start: true, module: true, ok: true, equal: true, BrowserID:true */
/* This Source Code Form is subject to the terms of the Mozilla Public
 * License, v. 2.0. If a copy of the MPL was not distributed with this
 * file, You can obtain one at http://mozilla.org/MPL/2.0/. */
(function() {
  "use strict";

  var bid = BrowserID,
      storage = bid.Storage,
      xhr = bid.Mocks.xhr,
      WindowMock = bid.Mocks.WindowMock,
      dom = bid.DOM,
      testHelpers = bid.TestHelpers,
      testHasClass = testHelpers.testHasClass,
      validToken = true,
      controller,
      config = {
        token: "token",
        verifyFunction: "verifyEmail"
      },
      doc;

  module("pages/verify_secondary_address", {
    setup: function() {
      testHelpers.setup();
      bid.Renderer.render("#page_head", "site/add_email_address", {});
      $(".siteinfo,.password_entry").hide();
    },
    teardown: function() {
      testHelpers.teardown();
    }
  });

  function createController(options, callback) {
    controller = BrowserID.verifySecondaryAddress.create();
    options = options || {};
    options.document = doc = new WindowMock().document;
    options.redirectTimeout = 0;
    options.ready = callback;
    controller.start(options);
  }

  function expectTooltipVisible() {
    xhr.useResult("mustAuth");
    createController(config, function() {
      controller.submit(function() {
        testHelpers.testTooltipVisible();
        start();
      });
    });
  }

  function testEmail() {
    equal(dom.getInner("#email"), "testuser@testuser.com", "correct email shown");
  }

  function testCannotConfirm() {
    ok($("#cannotconfirm").is(":visible"), "cannot confirm box is visible");
  }

  test("start with missing token", function() {
    var error;
    try {
      createController({});
    } catch(e) {
      error = e;
    }

    equal(error, "missing config option: token", "correct error thrown");
  });

  asyncTest("no password: start with good token and site", function() {
<<<<<<< HEAD
    storage.setStagedOnBehalfOf("persona.org");
=======
    var returnTo = "https://test.domain/path";
    storage.setReturnTo(returnTo);
>>>>>>> d2b6bee6

    createController(config, function() {
      testEmail();
      ok($(".siteinfo").is(":visible"), "siteinfo is visible when we say what it is");
<<<<<<< HEAD
      equal($(".website:nth(0)").text(), "persona.org", "origin is updated");
=======
      equal($(".website:nth(0)").text(), returnTo, "website is updated");
>>>>>>> d2b6bee6
      testHasClass("body", "complete");
      equal(doc.location.href, returnTo, "redirection occurred to correct URL");
      equal(storage.getLoggedIn("https://test.domain"), "testuser@testuser.com", "logged in status set");
      start();
    });
  });

  asyncTest("no password: start with good token and nosite", function() {
    createController(config, function() {
      testEmail();
      equal($(".siteinfo").is(":visible"), false, "siteinfo is not visible without having it");
      equal($(".siteinfo .website").text(), "", "origin is not updated");
      start();
    });
  });

  asyncTest("no password: start with bad token", function() {
    xhr.useResult("invalid");

    createController(config, function() {
      testCannotConfirm();
      start();
    });
  });

  asyncTest("no password: start with emailForVerficationToken XHR failure", function() {
    xhr.useResult("ajaxError");
    createController(config, function() {
      testHelpers.testErrorVisible();
      start();
    });
  });

  asyncTest("password: missing password", function() {
    $("#password").val();

    expectTooltipVisible();
  });

  asyncTest("password: good password", function() {
    $("#password").val("password");

    xhr.useResult("mustAuth");
    createController(config, function() {
      xhr.useResult("valid");
      testHasClass("body", "enter_password");
      controller.submit(function(status) {
        equal(status, true, "correct status");
        testHasClass("body", "complete");
        start();
      });
    });
  });

  asyncTest("password: bad password", function() {
    $("#password").val("password");

    xhr.useResult("mustAuth");
    createController(config, function() {
      xhr.useResult("badPassword");
      controller.submit(function(status) {
        equal(status, false, "correct status");
        testHelpers.testTooltipVisible();
        start();
      });
    });
  });

  asyncTest("password: good password bad token", function() {
    $("#password").val("password");

    xhr.useResult("invalid");
    createController(config, function() {
      testCannotConfirm();
      start();
    });
  });

  asyncTest("must set password, successful login", function() {
    xhr.useResult("needsPassword");
    createController(config, function() {
      xhr.useResult("valid");

      $("#password").val("password");
      $("#vpassword").val("password");

      testHasClass("body", "enter_password");
      testHasClass("body", "enter_verify_password");

      controller.submit(function(status) {
        equal(status, true, "correct status");
        testHasClass("body", "complete");
        start();
      });
    });
  });

  asyncTest("must set password, too short a password", function() {
    xhr.useResult("needsPassword");
    createController(config, function() {
      xhr.useResult("valid");

      $("#password").val("pass");
      $("#vpassword").val("pass");

      controller.submit(function(status) {
        equal(status, false, "correct status");
        testHelpers.testTooltipVisible();
        start();
      });
    });
  });

  asyncTest("must set password, too long a password", function() {
    xhr.useResult("needsPassword");
    createController(config, function() {
      xhr.useResult("valid");

      var pass = testHelpers.generateString(81);
      $("#password").val(pass);
      $("#vpassword").val(pass);

      controller.submit(function(status) {
        equal(status, false, "correct status");
        testHelpers.testTooltipVisible();
        start();
      });
    });
  });

  asyncTest("must set password, missing verification password", function() {
    xhr.useResult("needsPassword");
    createController(config, function() {
      xhr.useResult("valid");

      $("#password").val("password");
      $("#vpassword").val("");

      controller.submit(function(status) {
        equal(status, false, "correct status");
        testHelpers.testTooltipVisible();
        start();
      });
    });
  });

  asyncTest("must set password, mismatched passwords", function() {
    xhr.useResult("needsPassword");
    createController(config, function() {
      xhr.useResult("valid");

      $("#password").val("password");
      $("#vpassword").val("password1");

      controller.submit(function(status) {
        equal(status, false, "correct status");
        testHelpers.testTooltipVisible();
        start();
      });
    });
  });

}());<|MERGE_RESOLUTION|>--- conflicted
+++ resolved
@@ -71,21 +71,13 @@
   });
 
   asyncTest("no password: start with good token and site", function() {
-<<<<<<< HEAD
-    storage.setStagedOnBehalfOf("persona.org");
-=======
     var returnTo = "https://test.domain/path";
     storage.setReturnTo(returnTo);
->>>>>>> d2b6bee6
 
     createController(config, function() {
       testEmail();
       ok($(".siteinfo").is(":visible"), "siteinfo is visible when we say what it is");
-<<<<<<< HEAD
-      equal($(".website:nth(0)").text(), "persona.org", "origin is updated");
-=======
       equal($(".website:nth(0)").text(), returnTo, "website is updated");
->>>>>>> d2b6bee6
       testHasClass("body", "complete");
       equal(doc.location.href, returnTo, "redirection occurred to correct URL");
       equal(storage.getLoggedIn("https://test.domain"), "testuser@testuser.com", "logged in status set");
