--- conflicted
+++ resolved
@@ -503,14 +503,8 @@
     // check here whether the cert is ready, but it is early days yet and
     // the format may change.
     var email = TEST_EMAIL;
-<<<<<<< HEAD
     storage.addEmail(email);
-    mediator.publish("email_chosen", { email: email, type: "primary" });
-
-=======
-    storage.addEmail(email, { type: "primary" });
     mediator.publish("email_chosen", { email: email, type: "primary", issuer: "testuser.com", state: "known" });
->>>>>>> 96bf33b5
     equal(actions.called.doProvisionPrimaryUser, true, "doProvisionPrimaryUser called");
   });
 
