/* This Source Code Form is subject to the terms of the Mozilla Public
 * License, v. 2.0. If a copy of the MPL was not distributed with this
 * file, You can obtain one at http://mozilla.org/MPL/2.0/. */
(function() {
  "use strict";

  var bid = BrowserID,
      controller,
      el,
      testHelpers = bid.TestHelpers,
      testElementExists = testHelpers.testElementExists,
      testElementNotExists = testHelpers.testElementDoesNotExist,
      xhr = bid.Mocks.xhr,
      WindowMock = bid.Mocks.WindowMock,
      win,
      mediator = bid.Mediator;

  function createController(config) {
    controller = BrowserID.Modules.VerifyPrimaryUser.create();
    controller.start(config);
  }

  module("controllers/verify_primary_user", {
    setup: function() {
      testHelpers.setup();
      win = new WindowMock();
      xhr.setContextInfo('auth_level', 'password');
    },

    teardown: function() {
      if(controller) {
        controller.destroy();
      }
      testHelpers.teardown();
    }
  });

  asyncTest("personaTOSPP true, requiredEmail: true - show TOS/PP", function() {
    createController({
      window: win,
      add: false,
      email: "unregistered@testuser.com",
      auth_url: "http://testuser.com/sign_in",
      requiredEmail: true,
      personaTOSPP: false,
      ready: function ready() {
        testElementNotExists("#persona_tospp");
        start();
      }
    });

  });

  asyncTest("personaTOSPP true, requiredEmail: false - show TOS/PP", function() {
    createController({
      window: win,
      add: false,
      email: "unregistered@testuser.com",
      auth_url: "http://testuser.com/sign_in",
      requiredEmail: false,
      personaTOSPP: false,
      ready: function ready() {
        testElementNotExists("#persona_tospp");
        start();
      }
    });

  });

  asyncTest("submit with `add: false` option opens a new tab with proper URL (updated for sessionStorage)", function() {

    xhr.useResult("primaryUnknown");

    var messageTriggered = false;
    createController({
      window: win,
      add: false,
      email: "unregistered@testuser.com",
      auth_url: "http://testuser.com/sign_in",
      personaTOSPP: true,
      ready: function ready() {
        testElementExists("#persona_tospp");

        mediator.subscribe("primary_user_authenticating", function() {
          messageTriggered = true;
        });

        // Also checking to make sure the NATIVE is stripped out.
        win.document.location.href = "sign_in";
        win.document.location.hash = "#NATIVE";

        controller.submit(function() {
          equal(win.document.location, "http://testuser.com/sign_in?email=unregistered%40testuser.com");
          equal(messageTriggered, true, "primary_user_authenticating triggered");
          start();
        });
      }
    });
  });

  asyncTest("submit with `add: true` option opens a new tab with proper URL (updated for sessionStorage)", function() {

    xhr.useResult("primaryUnknown");
    createController({
      window: win,
      add: true,
      email: "unregistered@testuser.com",
      auth_url: "http://testuser.com/sign_in",
      personaTOSPP: true,
      ready: function ready() {
        testElementExists("#persona_tospp");

        // Also checking to make sure the NATIVE is stripped out.
        win.document.location.href = "sign_in";
        win.document.location.hash = "#NATIVE";

        controller.submit(function() {
          equal(win.document.location, "http://testuser.com/sign_in?email=unregistered%40testuser.com");
          start();
        });
      }
    });

    

  });

  asyncTest("submit with no callback", function() {
    createController({
      window: win,
      add: true,
      email: "unregistered@testuser.com",
      auth_url: "http://testuser.com/sign_in",
      ready: function ready() {
        var error;
        try {
          controller.submit();
        }
        catch(e) {
          error = e;
        }

        equal(typeof error, "undefined", "error is undefined");
        start();
      }
    });

  });

  asyncTest("cancel triggers the cancel_state", function() {
    createController({
      window: win,
      add: true,
      email: "unregistered@testuser.com",
      auth_url: "http://testuser.com/sign_in",
      ready: function ready() {
        testHelpers.register("cancel_state");

        controller.cancel(function() {
          equal(testHelpers.isTriggered("cancel_state"), true, "cancel_state is triggered");
          start();
        });
      }
    });
  });

  asyncTest("unknown_primary shows verify_primary_user dialog", function() {
    xhr.useResult("primary");

    createController({
      window: win,
      email: "unregistered@testuser.com",
      auth_url: "http://testuser.com/sign_in",
      ready: function r() {
        testElementExists("#verifyWithPrimary");
        start();
      }
    });
  });

  asyncTest("transition_to_primary shows verify_primary_user dialog", function() {
    xhr.useResult("primaryTransition");

    createController({
      window: win,
      email: "registered@testuser.com",
      auth_url: "http://testuser.com/sign_in",
      ready: function r() {
        testElementExists("#verifyWithPrimary");
        start();
      }
    });
  });
  
  asyncTest("known_primary doesn't show verify_primary_user dialog", function() {
    xhr.useResult("primary");

    createController({
      window: win,
      email: "registered@testuser.com",
      auth_url: "http://testuser.com/sign_in",
      ready: function r() {
        testElementNotExists("#verifyWithPrimary");
        start();
      }
    });
  });

<<<<<<< HEAD
  asyncTest("submit on transition calls complete_transition", function() {
    xhr.useResult("primaryTransition");

    createController({
      window: win,
      email: "registered@testuser.com",
      auth_url: "http://testuser.com/sign_in",
      ready: function r() {
        controller.submit(function s() {
          var req = xhr.getLastRequest();
          equal(req.url, '/wsapi/complete_transition', "complete_transition request sent");
          start();
        });
      }
    });
  });

  asyncTest("submit on transition when unknown doesnt call complete_transition", function() {
    xhr.useResult("primary");

    createController({
      window: win,
      email: "unregistered@testuser.com",
      auth_url: "http://testuser.com/sign_in",
      ready: function r() {
        controller.submit(function s() {
          var req = xhr.getLastRequest();
          notEqual(req.url, '/wsapi/complete_transition', "complete_transition request not sent");
          start();
        });
      }
    });
  });

=======
>>>>>>> 62873795
}());
<|MERGE_RESOLUTION|>--- conflicted
+++ resolved
@@ -206,41 +206,4 @@
     });
   });
 
-<<<<<<< HEAD
-  asyncTest("submit on transition calls complete_transition", function() {
-    xhr.useResult("primaryTransition");
-
-    createController({
-      window: win,
-      email: "registered@testuser.com",
-      auth_url: "http://testuser.com/sign_in",
-      ready: function r() {
-        controller.submit(function s() {
-          var req = xhr.getLastRequest();
-          equal(req.url, '/wsapi/complete_transition', "complete_transition request sent");
-          start();
-        });
-      }
-    });
-  });
-
-  asyncTest("submit on transition when unknown doesnt call complete_transition", function() {
-    xhr.useResult("primary");
-
-    createController({
-      window: win,
-      email: "unregistered@testuser.com",
-      auth_url: "http://testuser.com/sign_in",
-      ready: function r() {
-        controller.submit(function s() {
-          var req = xhr.getLastRequest();
-          notEqual(req.url, '/wsapi/complete_transition', "complete_transition request not sent");
-          start();
-        });
-      }
-    });
-  });
-
-=======
->>>>>>> 62873795
 }());
