--- conflicted
+++ resolved
@@ -220,13 +220,6 @@
       }
     },
 
-<<<<<<< HEAD
-=======
-    testHasClass: function(selector, className, msg) {
-      ok($(selector).hasClass(className), msg || selector + " has className: " + className);
-    },
-
->>>>>>> a976e5a3
     testUndefined: function(toTest, msg) {
       equal(typeof toTest, "undefined", msg || "object is undefined");
     },
@@ -235,28 +228,26 @@
       notEqual(typeof toTest, "undefined", msg || "object is defined");
     },
 
-<<<<<<< HEAD
+    testVisible: function(selector, msg) {
+      ok($(selector).is(":visible"), msg || selector + " should be visible");
+    },
+
     testHasClass: function(selector, className, msg) {
       ok($(selector).hasClass(className),
           msg || (selector + " has className " + className));
     },
-=======
-    testVisible: function(selector, msg) {
-      ok($(selector).is(":visible"), msg || selector + " should be visible");
-    }
->>>>>>> a976e5a3
 
     testNotHasClass: function(selector, className, msg) {
       ok(!$(selector).hasClass(className),
           msg || (selector + " does not have className " + className));
     },
 
+    testElementExists: function(selector, msg) {
+      ok($(selector).length, msg || ("element '" + selector + "' exists"));
+    },
+
     testElementDoesNotExist: function(selector, msg) {
       equal($(selector).length, 0, msg || ("element '" + selector + "' does not exist"));
-    },
-
-    testElementExists: function(selector, msg) {
-      ok($(selector).length, msg || ("element '" + selector + "' exists"));
     },
 
     testRPTosPPShown: function(msg) {
