/*globals BrowserID: true, _: true */
/* This Source Code Form is subject to the terms of the Mozilla Public
 * License, v. 2.0. If a copy of the MPL was not distributed with this
 * file, You can obtain one at http://mozilla.org/MPL/2.0/. */

$(function() {
  "use strict";

  /**
   * For the main page
   */

  var bid = BrowserID,
      helpers = bid.Helpers,
      pageHelpers = bid.PageHelpers,
      user = bid.User,
      dom = bid.DOM,
      xhr = bid.XHR,
      network = bid.Network,
      token = pageHelpers.getParameterByName("token"),
      path = document.location.pathname,
      moduleManager = bid.module,
      modules = bid.Modules,
      CookieCheck = modules.CookieCheck,
      XHRDelay = modules.XHRDelay,
      XHRDisableForm = modules.XHRDisableForm,
      Development = modules.Development,
      ANIMATION_TIME = 500,
      checkCookiePaths = [ "/signin", "/signup", "/forgot", "/add_email_address", "/verify_email_address" ];


  function shouldCheckCookies(path) {
    if (path) {
      // IE6 and IE7 will blow up if trying to use indexOf on the array.
      for(var i = 0, checkCookiePath; checkCookiePath = checkCookiePaths[i]; ++i) {
        if (checkCookiePath === path) return true;
      }
    }
  }

  // Firefox and IE have rendering bugs where if the box-sizing is set to
  // border-box and a min-height is set, padding is added on top of the
  // min-height, making elements render using the normal W3C box model.  Use
  // a bit of bug detection here in case the bugs are fixed.
  function paddingAddedToMinHeight() {
    var div = document.createElement("div");
    $(div).css({
      "box-sizing": "border-box",
      "min-height": "100px",
      "padding-top": "10px",
      "position": "absolute",
      "top": "-2000px"
    });

    $("body").append(div);

    var divHeight = parseInt($(div).outerHeight(), 10);
    $(div).remove();
    return divHeight === 110;
  }

  function elementHeightWithMargins(element) {
    element = $(element);
    var height = element.outerHeight()
                 + parseInt(element.css("margin-top"), 10)
                 + parseInt(element.css("margin-bottom"), 10);
    return height;
  }


  xhr.init({ time_until_delay: 10 * 1000 });
  network.init();

  $(".display_always,.display_auth,.display_nonauth").hide();

  $(window).bind('resize', function() {
    var height = $(window).height()
              // To find the height of the content, subtract the height of the
              // header and footer INCLUDING any top and bottom margins they
              // have.  If the margins are not included, the center content
              // will be too tall and a scroll bar appears.
              - elementHeightWithMargins("header")
              - elementHeightWithMargins("footer");

    $("#vAlign").css({ "height": height });

    // On the manage page, the content element sometimes does not take up the
    // full height of the screen, leaving the footer to float somewhere in the
    // middle.  To compensate, force the min-height of the content so that the
    // footer remains at the bottom of the screen.
    var paddingTop = 0, paddingBottom = 0;

    if (paddingAddedToMinHeight()) {
      paddingTop = parseInt($("#content").css("padding-top") || 0, 10);
      paddingBottom = parseInt($("#content").css("padding-bottom") || 0, 10);
    }

    $("#content").css({ "min-height": height - paddingTop - paddingBottom });
  }).trigger('resize');

  moduleManager.register("xhr_delay", XHRDelay);
  moduleManager.start("xhr_delay");

  moduleManager.register("xhr_disable_form", XHRDisableForm);
  moduleManager.start("xhr_disable_form");

  moduleManager.register("development", Development);
  moduleManager.start("development");

  if (shouldCheckCookies(path)) {
    // do a cookie check on every page except the main page.
    moduleManager.register("cookie_check", CookieCheck);
    moduleManager.start("cookie_check", { ready: start });
  }
  else {
    // the main page makes it through without checking for cookies.
    start(true);
  }

  function start(status) {
    // If cookies are disabled, do not run any of the page specific code and
    // instead just show the error message.
    if (!status) return;


    if (!path || path === "/") {
      bid.index();
    }
    else if (path === "/signin") {
      var module = bid.signIn.create();
      module.start({});
    }
    else if (path === "/signup") {
      var module = bid.signUp.create();
      module.start({});
    }
    else if (path === "/forgot") {
      bid.forgot();
    }
    else if (path === "/add_email_address") {
      var module = bid.verifySecondaryAddress.create();
      module.start({
        token: token,
        verifyFunction: "verifyEmail"
      });
    }
    else if (path === "/verify_email_address") {
      var module = bid.verifySecondaryAddress.create();
      module.start({
        token: token,
        verifyFunction: "verifyUser"
      });
    }
<<<<<<< HEAD
    else if(path === "/about" || path === "/tos" || path === "/privacy") {
      // do nothing.  This prevents "unknown path" from being displayed to the
      // user.
=======
    else if (path === "/about") {
      var module = bid.about.create();
      module.start({});
>>>>>>> 4266680a
    }
    else {
      // Instead of throwing a hard error here, adding a message to the console
      // to let developers know something is up.
      helpers.log("unknown path");
    }

    user.checkAuthentication(function(authenticated) {
      if (authenticated) {
        displayAuthenticated();
      }
      else {
        displayNonAuthenticated();
      }

      // The footer is initially tied to the bottom while the page is loading
      // so that it does not appear to flicker.  Untie the footer and let it
      // rest in its natural position.
      $("footer").css({ position: "", bottom: "" });
    });

    function displayAuthenticated() {
      $(".display_always,.display_auth").fadeIn(ANIMATION_TIME);
      dom.addClass("body", "authenticated");

      if (!path || path === "/") {
        bid.manageAccount();
        $(window).trigger("resize");
      }

      $("a.signOut").click(function(event) {
        event.preventDefault();
        event.stopPropagation();

        user.logoutUser(function() {
          document.location = "/";
        }, pageHelpers.getFailure(bid.Errors.logout));
      });
    }

    function displayNonAuthenticated() {
      $(".display_always").fadeIn(ANIMATION_TIME);
      dom.addClass("body", "not_authenticated");
      $(".display_nonauth").fadeIn(ANIMATION_TIME);
    }
  }

});
<|MERGE_RESOLUTION|>--- conflicted
+++ resolved
@@ -151,15 +151,12 @@
         verifyFunction: "verifyUser"
       });
     }
-<<<<<<< HEAD
-    else if(path === "/about" || path === "/tos" || path === "/privacy") {
-      // do nothing.  This prevents "unknown path" from being displayed to the
-      // user.
-=======
     else if (path === "/about") {
       var module = bid.about.create();
       module.start({});
->>>>>>> 4266680a
+    } else if(path === "/tos" || path === "/privacy") {
+      // do nothing.  This prevents "unknown path" from being displayed to the
+      // user.
     }
     else {
       // Instead of throwing a hard error here, adding a message to the console
