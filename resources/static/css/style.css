--- conflicted
+++ resolved
@@ -809,10 +809,7 @@
 }
 
 #newsbanner {
-<<<<<<< HEAD
-=======
   margin-top: 60px; /* put a margin-top on so that it does not go under the header */
->>>>>>> b40442b5
   background-color: #faca33;
   line-height: 32px;
   border-radius: 4px;
@@ -820,10 +817,7 @@
   text-align: center;
   color: #626160;
   text-shadow: 1px 1px 0 rgba(255,255,255,0.5);
-<<<<<<< HEAD
   height: 32px;
-=======
->>>>>>> b40442b5
   -webkit-transition: all 500ms;
   -moz-transition: all 500ms;
   -ms-transition: all 500ms;
