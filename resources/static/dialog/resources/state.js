--- conflicted
+++ resolved
@@ -162,11 +162,8 @@
     });
 
     subscribe("email_chosen", function(msg, info) {
-<<<<<<< HEAD
-=======
-      info = info || {};
-
->>>>>>> 82d18261
+      info = info || {};
+
       var email = info.email,
           idInfo = storage.getEmail(email);
 
