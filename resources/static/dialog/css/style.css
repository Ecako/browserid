--- conflicted
+++ resolved
@@ -291,26 +291,19 @@
 #favicon h2, #favicon h3 {
     white-space: nowrap;
     text-overflow: ellipsis;
-    line-height: 1.2em;  /* the 1.2em is to keep y, g, j, etc from having their bottoms chopped off */
-    overflow: hidden;
+    line-height: 1.3em;  /* the 1.3em is to keep y, g, j, etc from having their bottoms chopped off */
+    overflow: hidden;    /* Use the same overflow for everything, this allows us to show the ellipsis.  Trying to set overflow-x only causes a scroll bar to be shown in firefox.  */
     margin: 10px 0 0 0;
 }
 
 #favicon h2 {
-<<<<<<< HEAD
     margin: 10px 0 0 0;
-    font-size: 18px;
-=======
-    font-size: 28px;
->>>>>>> 5f0cc61e
+    font-size: 20px;
 }
 
 #favicon h3 {
-    font-size: 14px;
-<<<<<<< HEAD
+    font-size: 16px;
     margin-top: 0;
-=======
->>>>>>> 5f0cc61e
 }
 
 #favicon .vertical {
