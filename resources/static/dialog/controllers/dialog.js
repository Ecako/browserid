/*jshint browser:true, jQuery: true, forin: true, laxbreak:true */
/*global BrowserID: true */
/* ***** BEGIN LICENSE BLOCK *****
 * Version: MPL 1.1/GPL 2.0/LGPL 2.1
 *
 * The contents of this file are subject to the Mozilla Public License Version
 * 1.1 (the "License"); you may not use this file except in compliance with
 * the License. You may obtain a copy of the License at
 * http://www.mozilla.org/MPL/
 *
 * Software distributed under the License is distributed on an "AS IS" basis,
 * WITHOUT WARRANTY OF ANY KIND, either express or implied. See the License
 * for the specific language governing rights and limitations under the
 * License.
 *
 * The Original Code is Mozilla BrowserID.
 *
 * The Initial Developer of the Original Code is Mozilla.
 * Portions created by the Initial Developer are Copyright (C) 2011
 * the Initial Developer. All Rights Reserved.
 *
 * Contributor(s):
 *
 * Alternatively, the contents of this file may be used under the terms of
 * either the GNU General Public License Version 2 or later (the "GPL"), or
 * the GNU Lesser General Public License Version 2.1 or later (the "LGPL"),
 * in which case the provisions of the GPL or the LGPL are applicable instead
 * of those above. If you wish to allow use of your version of this file only
 * under the terms of either the GPL or the LGPL, and not to allow others to
 * use your version of this file under the terms of the MPL, indicate your
 * decision by deleting the provisions above and replace them with the notice
 * and other provisions required by the GPL or the LGPL. If you do not delete
 * the provisions above, a recipient may use your version of this file under
 * the terms of any one of the MPL, the GPL or the LGPL.
 *
 * ***** END LICENSE BLOCK ***** */


BrowserID.Modules.Dialog = (function() {
  "use strict";

  var bid = BrowserID,
      user = bid.User,
      errors = bid.Errors,
      dom = bid.DOM,
<<<<<<< HEAD
      offline = false,
      win = window,
      serviceManager = bid.module,
      runningService;

  function startService(name, options) {
    // Only one service outside of the main dialog allowed.
    if(runningService) {
      serviceManager.stop(runningService);
    }
    runningService = name;
    return serviceManager.start(name, options);
  }

  function startRegCheckService(email, verifier, message) {
    this.confirmEmail = email;

    var controller = startService("check_registration", {
      email: email,
      verifier: verifier,
      verificationMessage: message
    });
    controller.startCheck();
  }
=======
      win = window;
>>>>>>> 625dcaaa

  function checkOnline() {
    if (false && 'onLine' in navigator && !navigator.onLine) {
      this.publish("offline");
      return false;
    }

    return true;
  }

  function startActions(onsuccess, onerror) {
    var actions = BrowserID.Modules.Actions.create();
    actions.start({
      onsuccess: onsuccess,
      onerror: onerror
    });
    return actions;
  }

  function startStateMachine(controller) {
    // start this directly because it should always be running.
    var machine = BrowserID.StateMachine.create();
    machine.start({
      controller: controller
    });
  }

  function startChannel() {
    var self = this;

    // first, we see if there is a local channel
    if (win.navigator.id && win.navigator.id.channel) {
      win.navigator.id.channel.registerController(self);
      return;
    }

    // next, we see if the caller intends to call native APIs
    if (win.location.hash == "#NATIVE" || win.location.hash == "#INTERNAL") {
      // don't do winchan, let it be.
      return;
    }      

    try {
      WinChan.onOpen(function(origin, args, cb) {
        self.get(origin, args.params, function(r) {
          cb(r);
        }, function (e) {
          cb(null);
        });
      });
    } catch (e) {
      self.renderError("error", {
        action: errors.relaySetup
      });
    }
  }

  function setOrigin(origin) {
    user.setOrigin(origin);
    dom.setInner("#sitename", user.getHostname());
  }

  function onWindowUnload() {
    this.publish("window_unload");
  }

  var Dialog = bid.Modules.PageModule.extend({
    init: function(options) {
      var self=this;

      options = options || {};

      win = options.window || window;

      Dialog.sc.init.call(self, options);

      startChannel.call(self);

      options.ready && _.defer(options.ready);
    },

    getVerifiedEmail: function(origin_url, success, error) {
      return this.get(origin_url, {}, success, error);
    },

    get: function(origin_url, params, success, error) {
      var self=this;

      setOrigin(origin_url);

      var actions = startActions.call(self, success, error);
      startStateMachine.call(self, actions);

      if(checkOnline.call(self)) {
        params = params || {};

        params.hostname = user.getHostname();

        self.bind(win, "unload", onWindowUnload);

<<<<<<< HEAD
      doCheckAuth: function() {
        var self=this;
        user.checkAuthenticationAndSync(function onSuccess() {},
          function onComplete(authenticated) {
            if (self.requiredEmail) {
              self.publish("authenticate_with_required_email", {
                email: self.requiredEmail,
                authenticated: authenticated
              });
            }
            else if (authenticated) {
              self.publish("pick_email");
            } else {
              self.publish("auth");
            }
          }, self.getErrorDialog(errors.checkAuthentication));
    },
=======
        self.publish("start", params);
      }
    }
>>>>>>> 625dcaaa

    // BEGIN TESTING API
    ,
    onWindowUnload: onWindowUnload
    // END TESTING API

  });

  return Dialog;

}());<|MERGE_RESOLUTION|>--- conflicted
+++ resolved
@@ -43,34 +43,7 @@
       user = bid.User,
       errors = bid.Errors,
       dom = bid.DOM,
-<<<<<<< HEAD
-      offline = false,
-      win = window,
-      serviceManager = bid.module,
-      runningService;
-
-  function startService(name, options) {
-    // Only one service outside of the main dialog allowed.
-    if(runningService) {
-      serviceManager.stop(runningService);
-    }
-    runningService = name;
-    return serviceManager.start(name, options);
-  }
-
-  function startRegCheckService(email, verifier, message) {
-    this.confirmEmail = email;
-
-    var controller = startService("check_registration", {
-      email: email,
-      verifier: verifier,
-      verificationMessage: message
-    });
-    controller.startCheck();
-  }
-=======
       win = window;
->>>>>>> 625dcaaa
 
   function checkOnline() {
     if (false && 'onLine' in navigator && !navigator.onLine) {
@@ -171,29 +144,9 @@
 
         self.bind(win, "unload", onWindowUnload);
 
-<<<<<<< HEAD
-      doCheckAuth: function() {
-        var self=this;
-        user.checkAuthenticationAndSync(function onSuccess() {},
-          function onComplete(authenticated) {
-            if (self.requiredEmail) {
-              self.publish("authenticate_with_required_email", {
-                email: self.requiredEmail,
-                authenticated: authenticated
-              });
-            }
-            else if (authenticated) {
-              self.publish("pick_email");
-            } else {
-              self.publish("auth");
-            }
-          }, self.getErrorDialog(errors.checkAuthentication));
-    },
-=======
         self.publish("start", params);
       }
     }
->>>>>>> 625dcaaa
 
     // BEGIN TESTING API
     ,
