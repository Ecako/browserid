/* This Source Code Form is subject to the terms of the Mozilla Public
 * License, v. 2.0. If a copy of the MPL was not distributed with this
 * file, You can obtain one at http://mozilla.org/MPL/2.0/. */
BrowserID.State = (function() {
  "use strict";

  var bid = BrowserID,
      storage = bid.Storage,
      network = bid.Network,
      mediator = bid.Mediator,
      helpers = bid.Helpers,
      user = bid.User,
      moduleManager = bid.module,
      complete = bid.Helpers.complete;

  function startStateMachine() {
    /*jshint validthis: true*/
    // Self has been changed from a reference to this to a reference to the
    // current temporal state. State cannot be stored on the "this" object
    // because the user can go backwards in time using the "cancel_state"
    // action. If the state were stored on this object, we would not have an
    // easy way to "back up" in time. Because of this, snapshots of the
    // current state must be taken and stored every time a new state is
    // started. When a redirectToState is called, this is a continuation
    // of the current state and no new state object is stored.  When
    // a cancelState occurs, repopulate the state object with the previously
    // saved snapshot.
    var me = this,
        self = {},
        momentos = [],
        redirecting = false,
        handleState = function(msg, callback) {
          me.subscribe(msg, function(msg, info) {
            // Save a snapshot of the current state off to the momentos. If
            // a state is ever cancelled, this momento will be used as the
            // new state.
            if (shouldSaveMomento(msg)) momentos.push(_.extend({}, self));
            redirecting = false;

            callback(msg, info || {});
          });
        },
        redirectToState = function(msg, info) {
          // redirectToState is like continuing the current state.  Do not save
          // a momento if a redirection occurs.
          redirecting = true;
          mediator.publish(msg, info);
        },
        startAction = function(save, msg, options) {
          if (typeof save !== "boolean") {
            options = msg;
            msg = save;
            save = true;
          }

          var func = me.controller[msg].bind(me.controller);
          me.gotoState(save, func, options);
        },
        cancelState = function() {
          // A state has been cancelled, go back to the previous snapshot of
          // state.
          self = momentos.pop();
          me.popState();
        };

    function shouldSaveMomento(msg) {
      // Do not save temporal state machine state if we are cancelling
      // state or if we are redirecting. A redirection basically says
      // "continue the current state".  A "cancel_state" would put the
      // current state on the list of momentos which would then have to
      // immediately be taken back off.
      return msg !== "cancel_state" && !redirecting;
    }


    function handleEmailStaged(actionName, msg, info) {
      // The unverified email has been staged, now the user has to confirm
      // ownership of the address.  Send them off to the "verify your address"
      // screen.
      var actionInfo = {
        email: info.email,
        siteName: self.siteName
      };

      self.stagedEmail = info.email;

      // Keep these emails around until the user is actually staged.  If the
      // staging request is throttled, the next time set_password is called,
      // these variables are needed to know which staging function to call.
      // See issue #2258.
      self.newUserEmail = self.addEmailEmail = self.resetPasswordEmail = null;

      startAction(actionName, actionInfo);
    }

    function handleEmailConfirmed(msg, info) {
      self.email = self.stagedEmail;

      if (info.mustAuth) {
        // If the mustAuth flag comes in, the user has to authenticate.
        // This is not a cancelable authentication.  mustAuth is set
        // after a user verifies an address but is not authenticated
        // to the password level.
        redirectToState("authenticate_specified_email", {
          email: self.stagedEmail,
          mustAuth: info.mustAuth,
          cancelable: !info.mustAuth
        });
      }
      else {
        redirectToState("email_chosen", { email: self.stagedEmail });
      }
    }


    handleState("start", function(msg, info) {
      self.hostname = info.hostname;
      self.siteName = info.siteName || info.hostname;
      self.siteTOSPP = !!(info.privacyPolicy && info.termsOfService);

      startAction(false, "doRPInfo", info);

      if (info.email && info.type === "primary") {
        self.primaryVerificationInfo = info;
        redirectToState("primary_user", info);
      }
      else {
        startAction("doCheckAuth");
      }
    });

    handleState("cancel", function() {
      startAction("doCancel");
    });

    handleState("window_unload", function() {
      // Round up final KPI stats as the user is leaving the dialog.  This
      // ensures the final state is sent to the KPI stats.  Any new logins are
      // counted, any new sites are counted, any new emails are included, etc.
      mediator.publish("kpi_data", {
        number_emails: storage.getEmailCount() || 0,
        number_sites_signed_in: storage.loggedInCount() || 0,
        number_sites_remembered: storage.site.count() || 0,
        orphaned: !self.success
     });
    });

    handleState("authentication_checked", function(msg, info) {
      var authenticated = info.authenticated;

      if (authenticated) {
        redirectToState("pick_email");
      } else {
        redirectToState("authenticate");
      }
    });

    handleState("authenticate", function(msg, info) {
      _.extend(info, {
        siteName: self.siteName,
        siteTOSPP: self.siteTOSPP
      });

      startAction("doAuthenticate", info);
    });

    handleState("authenticate_specified_email", function(msg, info) {
      // user must authenticate with their password, kick them over to
      // the required email screen to enter the password.
      startAction("doAuthenticateWithRequiredEmail", {
        email: info.email,
        secondary_auth: true,
        cancelable: ("cancelable" in info) ? info.cancelable : true,
        // This is a user is already authenticated to the assertion
        // level who has chosen a secondary email address from the
        // pick_email screen. They would have been shown the
        // siteTOSPP there.
        siteTOSPP: false
      });
      complete(info.complete);
    });

    handleState("new_user", function(msg, info) {
      self.newUserEmail = info.email;

      // Add new_account to the KPIs *before* the staging occurs allows us to
      // know when we are losing users due to the email verification.
      mediator.publish("kpi_data", { new_account: true });

      startAction(false, "doSetPassword", info);
      complete(info.complete);
    });

    handleState("transition_no_password", function(msg, info) {
      self.resetPasswordEmail = info.email;
      startAction(false, "doSetPassword", info);
      complete(info.complete);
    });

    handleState("password_set", function(msg, info) {
      /* A password can be set for one of three reasons - 1) This is a new user
       * or 2) a user is adding the first secondary address to an account that
       * consists only of primary addresses, or 3) an existing user has
       * forgotten their password and wants to reset it.  #1 is taken care of
       * by newUserEmail, #2 by addEmailEmail, #3 by resetPasswordEmail.
       */
      info = _.extend({ email: self.newUserEmail || self.addEmailEmail || self.resetPasswordEmail }, info);

      if(self.newUserEmail) {
        startAction(false, "doStageUser", info);
      }
      else if(self.addEmailEmail) {
        startAction(false, "doStageEmail", info);
      }
      else if(self.resetPasswordEmail) {
        startAction(false, "doStageResetPassword", info);
      }
    });

    handleState("user_staged", handleEmailStaged.curry("doConfirmUser"));

    handleState("user_confirmed", handleEmailConfirmed);

    handleState("upgraded_primary_user", function (msg, info) {
      user.completeTransition(info.email, function () {
        info.state = 'known';
        redirectToState("email_chosen", info);
      }, info.complete);
    });

    handleState("primary_user", function(msg, info) {
      self.addPrimaryUser = !!info.add;
      var email = self.email = info.email,
          idInfo = storage.getEmail(email);

      if (idInfo && idInfo.cert) {
        redirectToState("primary_user_ready", info);
      }
      else {
        user.isEmailRegistered(email, function(known) {
          if (!known) {
            mediator.publish("kpi_data", { new_account: true });
          }
        });

        // We don't want to put the provisioning step on the stack,
        // instead when a user cancels this step, they should go
        // back to the step before the provisioning.
        startAction(false, "doProvisionPrimaryUser", info);
      }
    });

    handleState("primary_user_provisioned", function(msg, info) {
      // The user is is authenticated with their IdP. Two possibilities exist
      // for the email - 1) create a new account or 2) add address to the
      // existing account. If the user is authenticated with Persona, #2
      // will happen. If not, #1.
      info = info || {};
      info.add = !!self.addPrimaryUser;
      startAction("doPrimaryUserProvisioned", info);
    });

    handleState("primary_user_unauthenticated", function(msg, info) {
      /*jshint newcap:false*/
      _.extend(info, {
        add: !!self.addPrimaryUser,
        email: self.email,
        siteName: self.siteName,
        idpName: info.idpName || URLParse(info.auth_url).host
      });

      if (self.primaryVerificationInfo) {
        self.primaryVerificationInfo = null;
        if (info.add) {
          // Add the pick_email in case the user cancels the add_email screen.
          // The user needs something to go "back" to.
          redirectToState("pick_email");
          redirectToState("add_email", info);
        }
        else {
          redirectToState("authenticate", info);
        }
      }
      else {
        startAction("doVerifyPrimaryUser", info);
        complete(info.complete);
      }
    });

    handleState("primary_user_authenticating", function(msg, info) {
      // Keep the dialog from automatically closing when the user browses to
      // the IdP for verification.
      moduleManager.stopAll();
      me.success = self.success = true;
    });

    handleState("primary_user_ready", function(msg, info) {
      // redirect to email_chosen, which is more a general codepath,
      // ensure that it knows that this is a primary email address.
      _.extend(info, { type: "primary" });
      redirectToState("email_chosen", info);
    });

    handleState("primary_offline", function(msg, info) {
      startAction("doPrimaryOffline", info);
    });

    handleState("pick_email", function() {
      startAction("doPickEmail", {
        origin: self.hostname,
        siteTOSPP: self.siteTOSPP && !user.getOriginEmail()
      });
    });

    handleState("email_chosen", function(msg, info) {
      var email = info.email,
          record = storage.getEmail(email);

      self.email = email;

      function oncomplete() {
        complete(info.complete);
      }

      if (!record) {
        throw new Error("invalid email");
      }

      mediator.publish("kpi_data", { email_type: info.type });

<<<<<<< HEAD
      if (info.type === "primary") {
        if (record.cert) {
=======
      if (info.state && 'offline' === info.state) {
        redirectToState("primary_offline", info);
      }
      else if (info.type === "primary") {
        // issuer MUST have changed... clear certs
        if ("transition_to_primary" === info.state && idInfo.cert) delete idInfo.cert;

        if (idInfo.cert) {
>>>>>>> 96bf33b5
          // Email is a primary and the cert is available - the user can log
          // in without authenticating with the IdP. All invalid/expired
          // certs are assumed to have been checked and removed by this
          // point.
          redirectToState("email_valid_and_ready", info);
        } else if ("transition_to_primary" === info.state) {
          startAction("doUpgradeToPrimaryUser", info);
          complete(info.complete);
        }
        else {
          // If the email is a primary and the cert is not available,
          // throw the user down the primary flow. The primary flow will
          // catch cases where the primary certificate is expired
          // and the user must re-verify with their IdP.
          redirectToState("primary_user", info);
        }
      }
      // Anything below this point means the address is a secondary.
      else if (info.state === 'unverified') {
        // user selected an unverified secondary email, kick them over to the
        // verify screen.
        redirectToState("stage_reverify_email", info);
      }
      else {
        // Address is verified, check the authentication, if the user is not
        // authenticated to the assertion level, force them to enter their
        // password.
        user.checkAuthentication(function(authentication) {
          if (authentication === "assertion") {
             // user must authenticate with their password, kick them over to
            // the required email screen to enter the password.
            redirectToState("authenticate_specified_email", info);
          }
          else {
            redirectToState("email_valid_and_ready", info);
            oncomplete();
          }
        }, oncomplete);
      }
    });

    handleState("stage_reverify_email", function(msg, info) {
      // A user has selected an email that has not been verified after
      // a password reset.  Stage the email again to be re-verified.
      var actionInfo = {
        email: info.email
      };
      startAction("doStageReverifyEmail", actionInfo);
    });

    handleState("reverify_email_staged", handleEmailStaged.curry("doConfirmReverifyEmail"));

    handleState("reverify_email_confirmed", handleEmailConfirmed);

    handleState("email_valid_and_ready", function(msg, info) {
      // this state is only called after all checking is done on the email
      // address.  For secondaries, this means the email has been validated and
      // the user is authenticated to the password level.  For primaries, this
      // means the user is authenticated with their IdP and the certificate for
      // the address is valid.  An assertion can be generated, but first we
      // may have to check whether the user owns the computer.
      user.shouldAskIfUsersComputer(function(shouldAsk) {
        if (shouldAsk) {
          redirectToState("is_this_your_computer", info);
        }
        else {
          redirectToState("generate_assertion", info);
        }
      });
    });

    handleState("is_this_your_computer", function(msg, info) {
      // We have to confirm the user's computer ownership status.  Save off
      // the selected email info for when the user_computer_status_set is
      // complete so that the user can continue the flow with the correct
      // email address.
      self.chosenEmailInfo = info;
      startAction("doIsThisYourComputer", info);
    });

    handleState("user_computer_status_set", function(msg, info) {
      // User's status has been confirmed, an assertion can safely be
      // generated as there are no more delays introduced by user interaction.
      // Use the email address that was stored in the call to
      // "is_this_your_computer".
      var emailInfo = self.chosenEmailInfo;
      self.chosenEmailInfo = null;
      redirectToState("generate_assertion", emailInfo);
    });

    handleState("generate_assertion", function(msg, info) {
      startAction("doGenerateAssertion", info);
    });

    handleState("forgot_password", function(msg, info) {
      // User has forgotten their password, let them reset it.  The response
      // message from the forgot_password controller will be a set_password.
      // the set_password handler needs to know the resetPasswordEmail so it
      // knows how to trigger the reset_password_staged message.  At this
      // point, the email confirmation screen will be shown.
      self.resetPasswordEmail = info.email;
      startAction(false, "doResetPassword", info);
      complete(info.complete);
    });

    handleState("reset_password_staged", handleEmailStaged.curry("doConfirmResetPassword"));

    handleState("assertion_generated", function(msg, info) {
      self.success = true;
      if (info.assertion !== null) {
        storage.setLoggedIn(user.getOrigin(), self.email);

        startAction("doAssertionGenerated", { assertion: info.assertion, email: self.email });
      }
      else {
        redirectToState("pick_email");
      }
    });

    handleState("reset_password_confirmed", handleEmailConfirmed);

    handleState("notme", function() {
      startAction("doNotMe");
    });

    handleState("logged_out", function() {
      redirectToState("authenticate");
    });

    handleState("authenticated", function(msg, info) {
      redirectToState("email_chosen", info);
    });

    handleState("add_email", function(msg, info) {
      // add_email indicates the user wishes to add an email to the account,
      // the add_email screen must be displayed.  After the user enters the
      // email address they wish to add, add_email will trigger
      // either 1) primary_user or 2) email_staged. #1 occurs if the email
      // address is a primary address, #2 occurs if the address is a secondary
      // and the verification email has been sent.
      startAction("doAddEmail", info);
    });

    handleState("stage_email", function(msg, info) {
      user.passwordNeededToAddSecondaryEmail(function(passwordNeeded) {
        if(passwordNeeded) {
          self.addEmailEmail = info.email;
          startAction(false, "doSetPassword", info);
        }
        else {
          startAction(false, "doStageEmail", info);
        }

        complete(info.complete);
      });
    });

    handleState("email_staged", handleEmailStaged.curry("doConfirmEmail"));

    handleState("email_confirmed", handleEmailConfirmed);

    handleState("cancel_state", function(msg, info) {
      cancelState(info);
    });

  }

  var State = BrowserID.StateMachine.extend({
    start: function(options) {
      var self=this;

      options = options || {};

      self.controller = options.controller;
      if (!self.controller) {
        throw new Error("start: controller must be specified");
      }

      State.sc.start.call(self, options);
      startStateMachine.call(self);
    }
  });

  return State;
}());
<|MERGE_RESOLUTION|>--- conflicted
+++ resolved
@@ -328,10 +328,6 @@
 
       mediator.publish("kpi_data", { email_type: info.type });
 
-<<<<<<< HEAD
-      if (info.type === "primary") {
-        if (record.cert) {
-=======
       if (info.state && 'offline' === info.state) {
         redirectToState("primary_offline", info);
       }
@@ -339,8 +335,7 @@
         // issuer MUST have changed... clear certs
         if ("transition_to_primary" === info.state && idInfo.cert) delete idInfo.cert;
 
-        if (idInfo.cert) {
->>>>>>> 96bf33b5
+        if (record.cert) {
           // Email is a primary and the cert is available - the user can log
           // in without authenticating with the IdP. All invalid/expired
           // certs are assumed to have been checked and removed by this
