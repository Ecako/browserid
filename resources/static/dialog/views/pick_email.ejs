<!-- This Source Code Form is subject to the terms of the Mozilla Public
   - License, v. 2.0. If a copy of the MPL was not distributed with this
   - file, You can obtain one at http://mozilla.org/MPL/2.0/. -->

<<<<<<< HEAD
  <a id="thisIsNotMe" href="#"><%= gettext('This is not me...') %></a>
  <strong><%= gettext('Sign in using') %></strong>
=======
  <a id="thisIsNotMe" class="emphasize" href="#">This is not me...</a>
  <strong>Sign in using</strong>
>>>>>>> 18dc9ef6

  <div id="selectEmail" class="form_section">
      <ul class="inputs">
          <% _.each(identities, function(email_obj, email_address) { %>
              <li>

                  <label for="<%= email_address %>" class="serif<% if (email_address === siteemail) { %> preselected<% } %> selectable">
                    <input type="radio" name="email" id="<%= email_address %>" value="<%= email_address %>"
                      <% if (email_address === siteemail) { %> checked="checked" <% } %>
                    />
                    <%= email_address %>
                  </label>
              </li>
          <% }); %>
      </ul>
<<<<<<< HEAD
      <a id="useNewEmail" href="#"><%= gettext('Use a different email') %></a>
=======
      <a id="useNewEmail" class="emphasize" href="#">Use a different email</a>
>>>>>>> 18dc9ef6

      <div class="submit add cf">

          <% if (allow_persistent) { %>
            <label for="remember" class="selectable">
              <input type="checkbox" id="remember" name="remember" <% if (remember) { %> checked="checked" <% } %> />
              <%= gettext('Always sign in using this email') %>
            </label>
          <% } %>

          <button id="signInButton"><%= gettext('sign in') %></button>

          <p>
          </p>
      </div>
  </div>
<|MERGE_RESOLUTION|>--- conflicted
+++ resolved
@@ -2,13 +2,8 @@
    - License, v. 2.0. If a copy of the MPL was not distributed with this
    - file, You can obtain one at http://mozilla.org/MPL/2.0/. -->
 
-<<<<<<< HEAD
-  <a id="thisIsNotMe" href="#"><%= gettext('This is not me...') %></a>
+  <a id="thisIsNotMe" class="emphasize" href="#"><%= gettext('This is not me...') %></a>
   <strong><%= gettext('Sign in using') %></strong>
-=======
-  <a id="thisIsNotMe" class="emphasize" href="#">This is not me...</a>
-  <strong>Sign in using</strong>
->>>>>>> 18dc9ef6
 
   <div id="selectEmail" class="form_section">
       <ul class="inputs">
@@ -24,11 +19,7 @@
               </li>
           <% }); %>
       </ul>
-<<<<<<< HEAD
-      <a id="useNewEmail" href="#"><%= gettext('Use a different email') %></a>
-=======
-      <a id="useNewEmail" class="emphasize" href="#">Use a different email</a>
->>>>>>> 18dc9ef6
+      <a id="useNewEmail" class="emphasize" href="#"><%= gettext('Use a different email') %></a>
 
       <div class="submit add cf">
 
