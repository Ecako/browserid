<<<<<<< HEAD
train-2011.02.08 (in progress):

train-2011.02.02:
  * i18n support, now BrowserID speaks your language: #926, #936, #977, #1013, #1031
  * improved error screens on slow server responses: #913, #915
  * better cache headers on all html resources (which Vary by Accept-Languages): #226, #620, #920, #938
  * cosmetic fixes: #918, #947, #966, #981, #1020, #987
  * preliminary work to improve messaging when cookies are disabled: #835
  * remove dead code: #925
  * fix include.orig.js: #921, #911
  * load testing compatibility and minified resources are no longer mutually exclusive: #939
  * improve usability via default button focus (just hit enter in more places): #946, #960
  * scripts to deploy to an amazon EC2 instance.
  * improve configuration mechanism: #582, #1006
  * limit post bodies to verifier: #878
  * cancel from forgot password doesn't cause your email to be, uh, forgotten: #1001
  * remember the users email as they move from screen to screen in the dialog: #984, #1001, #1002, #1003, #1004
  * secondary "cancel" style buttons have a smaller font: #1020
  * build fixes: #1021, #1024
=======
train-2012.02.29 (in progress):
>>>>>>> 82d18261

train-2012.02.16:
  * improve failure mode when cookies are disabled (especially on iOS): #1056
  * serve static css/js resources from perma URLs to improve load times - #620
  * improve UI flows concerning cancelation during primary sign in: #983 #1036
  * localization improvements: #1040, #1045, #1048, #1062, #1081, #1113
  * cosmetic dialog fixes: #1062, #1058, #892, #1117
  * fix bug preventing email addresses with under-bars in hostnames: #1074
  * Mobile specific cosmetic improvements: #1072
  * don't localize developer targeted error strings: #1051
  * remove obsolete code: #1082
  * sort email addresses alphabetically in dialog picker: #130
  * improve error messages: #835, #1056
  * improve log messages: #1069
  * wsapi semantic improvements: #1083, #835
  * logging in with a primary email address no longer forces you to re-enter your password when subsequently using a secondary address: #1049
  * Fix IE specific issue where cookies with same name on domain and subdomain would collide: #296
  * long emails look better: #1100

train-2012.02.02:
  * i18n support, now BrowserID speaks your language: #926, #936, #977, #1013, #1031
  * improved error screens on slow server responses: #913, #915
  * better cache headers on all html resources (which Vary by Accept-Languages): #226, #620, #920, #938
  * cosmetic fixes: #918, #947, #966, #981, #1020, #987
  * preliminary work to improve messaging when cookies are disabled: #835
  * remove dead code: #925
  * fix include.orig.js: #921, #911
  * load testing compatibility and minified resources are no longer mutually exclusive: #939
  * improve usability via default button focus (just hit enter in more places): #946, #960
  * scripts to deploy to an amazon EC2 instance.
  * improve configuration mechanism: #582, #1006
  * limit post bodies to verifier: #878
  * cancel from forgot password doesn't cause your email to be, uh, forgotten: #1001
  * remember the users email as they move from screen to screen in the dialog: #984, #1001, #1002, #1003, #1004
  * secondary "cancel" style buttons have a smaller font: #1020
  * build fixes: #1021, #1024
  * (hotfix 2012.02.07) add a l10n-all.json which holds all locales we'll be shipping to production
  * (hotfix 2012.02.07) Fix the missing email address in the "check your email" screen for the forgot password flow.  #1058
  * (hotfix 2012.02.07) Modify build process to pick up locales from a .json file
  * (hotfix 2012.02.07) fix production-locales.sh script to defer to the environment for configuration
  * (hotfix 2012.02.13) fix for IE users not seeing error screens sometimes: #1087

train-2012.01.18:
  * support for 3rd party primary identity providers: #761, #904, #865
  * loadgen improvements
  * Re-license under MPL2: #859 (& #827)
  * clean up unused developer tools (vagrant): #861
  * (primary support) declaration of support now hosted in .well-known/browserid (was 'vep'): #865
  * unit test fixes: #889 & #851
  * help link opens in new window: #728
  * fix 'not supported' display in IE7: #831
  * language/rendering refinements: #850, #439, #622, #818, #901, #630, #888, #345, #815
  * front end performance improvements: #899, #910
  * better UX for network timeouts: #905
  * (hotfix 2012.01.23) Remove unwanted scrollbar in dialog: issue #947
  * (hotfix 2012.01.23) Fix black backgrounds on IE8: issue #929
  * (hotfix 2012.01.23) fix broken transition to "check your email": #933, #934, #935
  * (hotfix 2012.01.24) Fix "slow script" error on IE8 during keygen on behalf of primary: #956
  * (hotfix 2012.01.24) Publish javascript API to provide a native-support compatible for primaries' auth pages: #909
  * (hotfix 2012.01.24) Allow load testing hooks to be enabled with minified resources: #939
  * (hotfix 2012.01.24) IE8 fixes for primary flow: #962, #961, #958, #955
  * (hotfix 2012.01.24) print correct url for where the user will be directed: #964
  * (hotfix 2012.01.31) fix silent assertions: #972
  * (hotfix 2012.02.01) fix verification of email on a browser other than the initiator: #973, #1026 (and maybe others)

train-2012.01.05:
  * client entropy pool mixes in randomness from server for better browser RNG: #298, #800
  * new assertion format that avoids double (base64) encoding - 33% smaller: #507
  * Turn license URL in ToS into a clickable link: #382
  * limit post requests to 10kb: #822
  * improved password length checks, check in client and server code more often
  * after authenticating we store your userid rather than email in the session (many issues/possible attacks relate to this): #388
  * session cookies are now encrypted, sent only when required, and generally more awesome: #416, #832
  * IE8 display tweaks
  * primary support 90% implemented but disabled in this train (*major* changes including schema, but not user visible)
  * (hotfix on 2012.01.09) explicitly call .removeAllListeners() during http forwarding to eliminate memory leak: #839

train-2011.12.28:
  * improve animation during cert/assertion procedures in dialog: #709
  * user visible error message in dialog when under back breaking load: #738
  * cleanup and removal of stale deps from package.json
  * improve mobile formatting: #747
  * fixes in dialog communication channel: #748
  * add a waiting screen while crypto is running on slow browsers: #706
  * don't allow a user to re-add address they already have verified: #732
  * CSP (content security policy) fixes: #676
  * doc fixes regarding running browserid under vagrant
  * doc fixes regarding new dependencies (libgmp for (much) faster crypto)
  * bcrypt now runs out of process, uses all available cores, allows for app level 503 under extreme load: #694
  * Fix "cancel" in the forgot password screen when accessed via required email: #754
  * first time a user visits browserid.org, show a "learn more" message: #384
  * partial code versioning/cache busting implementation: #226 #687
  * improved build process - resource minification no longer leaves artifacts all over: #700
  * clean up whitespace.  meh.  #758
  * emails now come from "BrowserID@" instead of "noreply@": #756
  * completely new implementation for cross domain window communication (https://github.com/lloyd/winchan) #764 #766
  * allow canceling of "use a different email: #765
  * improve language and UX of required email flow: #608
  * better, earlier dev errors for required email: #632
  * new assertion format (smaller by 66%) handled by verifier, to be generated by browserid next train: #507
  * now you can change your password: #771 #114
  * load generator improvements: #782
  * improved PRNG: #789 #735
  * fix regressions in the above: #719 & #776
  * CSRF token uses better RNG: #800

train-2011.12.08:
  * improve performance of unit tests.  #686
  * IE8 fixes.  #688
  * logging improvements. #681
  * loadgen fixes.  #682
  * android fixes.  #704
  * performance improvements. #680
  * moar instrumentation.  #691

train-2011.12.01:
  * BrowserID now requires NodeJS >= 0.6.2
  * extensive work on load generation tool: #504
  * modularize front-end, remove deps on stealjs and JSMVC: #609, #625, #634
  * front-end refactoring: #578, #611, #608, #650, #654, #655
  * regression fix: account consolidation possible without explicit canceling: #607 #612
  * make it possible to gracefully update domain key at any time: #599
  * domain key now uses RSA-2048: #600
  * optimize (and combine) frontend resources (vepbundle): #606
  * many rpm/packaging updates: #617, #656
  * timestamps on all log entries: #541
  * IE8 fixes: #615
  * unit test fixes: #557 (revisited), #629, #657
  * update_password WSAPI added: #560, #114
  * verifier improvements and unit tests: #467, #598, #605, #643, #642, #645, #646, 
  * node-mysql driver update - improved for prod env  #648
  * include a link to support.mozilla.com off of browserid.org - #533
  * added command line tool to create and account: #603
  * added command line tool to bcrypt a password: #651
  * fix button heights in firefox on browserid.org: #658
  * make sure logout is called only once in dialog: #666, #630
  * make 'use another email address' more discoverable: #623
  * use statsd for statistics reporting: #662
  * heartbeat checks are now shallow, only indicating presence of a server and basic health: #566
  * keysigner and verifier now saturate multiple cores via 'compute-cluster' module: #213
  * fix spurious console error messages on sites that use postMessage and include.js: #534
  * refine language in verification email: #672
  * (hotfix on 2011.12.02) Fix regression where email rate limiting tooltips in dialog were not shown: #685
  * (hotfix on 2011.12.02) Fix regression where emails sent out had no newlines: #684
  * (hotfix on 2011.12.08) Fix bug where domain key update detection was not working properly, preventing users from logging in: #734
  * (hotfix on 2011.12.08) Fix bugs in "internal api" used by native code (like openwebapps stuff): #601

train-2011.11.17:
  * frontend code restructuring and refactoring
  * process breakup complete (dbwriter, keysigner, browserid, and verifier): #460
  * several updates to production deployment scripts (rpm generation): #571, #575
  * all processes should log and exit hard if misconfigured: #576, #581
  * complete 'keep me signed in' feature: #559, #490
  * simplify and consolidate user facing help links in dialog: #553
  * clean up user facing error messages (email throttling and sent email): #579, #577, #591
  * moved 'this is not me' and 'use a different email' links based on UX suggestions: #459
  * incrementally work to repair load_gen (not yet complete) : #504
  * unit test fixes: #504
  * remove extraneous console logging: #574
  * improve email validation in main site (whitespace handling): #583, #429
  * fix serious regressions related to iOS5 fixes that prevented dialog from working the second time on RPs: #580, #588 #589
  * fix "go back and try another" link in dialog: #587
  * added "required email" feature: #491
  * (added 2011.11.18) fix regression - sporadic assertion verification failures: #616

train-2011.11.10:
  * keysigner process now handles certificate generation: #460
  * verifier no longer supports CORS requests: #245
  * experimental support for nodejs 0.6.0: #535
  * reduce access to private key (only the keysigner has access to it): #539
  * improve language of buttons during sign-in: #198
  * better error messaging during sign-in/up interactions on main site: #542
  * user only has to type their browserid password every two weeks (not one): #543
  * upgrade mysql driver - no crash upon idle reconnection: #540
  * address regression in #540 - reconnect to proper database (also fixes 'create_schema' flag): #548
  * implement 'keep me signed in' - includes API changes and UX/UI changes: #490
  * front end unit test improvements: #542, #408
  * fix regression in tooltips (weren't showing contents): #547
  * calls to __heartbeat__ aren't logged: #537
  * strip whitespace on email input: #429
  * fix sporadic errors in unit tests: #550, #556
  * crypto changes to support IE8: #244
  * fix tab ordering in UI: #544
  * chrome specific UI fixes: #552
  * better UI feedback when hovering over buttons: #553
  * reorganization of browserid process, breakout of dbwriter (not yet enabled): #460
  * improve log message error levels (be sparing with 'error'): #509

train-2011.11.03:
  * Remember the last used email for a site, and optimize the default selection based on this: #1
  * Fix regression where verification of assertions would fail for https sites: #500 (also hot-fixed in production https://github.com/mozilla/browserid/commit/1528364)
  * improved end user visible error messages: #448, #465, #512, #515
  * style/transition improvements for desktop and mobile devices: #494, #502, #522, #527
  * refuse to send out more than one email per minute to the same address: #430
  * be *really* smart about how long to display tool-tips in the dialog: #508
  * behave reasonably (at least display content) when javascript is disabled: #510
  * remember the users email as they transition between screens, when appropriate: #476
  * Suppress iOS autocapitalizion and auto-correction for email addresses: #464
  * Improve front end email address validation: #513
  * Improve repository organization: #503 & #488
  * As part of above and in prep for #460 - all processes (browserid, verifier, etc) are now always run separately (never combined into the same express instance
  * Test improvements: #520, #530, #531
  * Fix undefined reference (crash) in verifier after verification failure: #523 (hot-fixed in production: https://github.com/mozilla/browserid/commit/ba3c53)
  * Remove UI that corresponds to unimplemented features: #519
  * Handle upper case letters in domain part of email addresses properly: #501
  * Use a more conventional log format that includes time-stamps when logging to file.  closes #234
  * Shutdown gracefully whenever possible, and always log why we go down: #529
  * 'LOG_TO_CONSOLE' env var for verbose console output during tests: #530
  * more checks around '/code_update' URL invocation - for bug #699171
  * Many minor bug-fixes: #497, #532
  * (2011.11.08) don't crash on mysql connection timeout: #540

train-2011.10.27:
  * link fixing ('need help?' to point to SUMO): #378
  * unit tests repaired: #469 (broken in fix to #82)
  * improve handling of network errors: #448
  * improve styling and language of email confirmation page: #349
  * logging improvements: #455
  * RPM generation script created (for installation of browserid on redhat [moz prod] boxes): #478
  * SCHEMA CHANGES to improve database performance and scalability: #480
  * change the health check call from '/ping.txt' to '/__heartbeat__': #481
  * remove application level network timeouts (let the network stack do its job, the user can cancel if they get sick of it): #485
  * improve messaging for unsupported browsers: #273, #484
  * developer documentation improvements: #496

train-2011.10.20:
  * android < 3.0 now supported: #461
  * properly set assertion expiration time to when they expire, not when they're issued: #433, #457, #458
  * update privacy policy language to jive with new UI: #381
  * add redirects for old URLs that no longer exist with the new UI: #376
  * inside the minified include.js, link to uncompressed version for developer convenience and discovery: #432
  * language tweaks: #437, #444
  * improve button UI appearance on opera and IE: #435
  * improve visual feedback for links: #440
  * UI fixes for > 2 email addresses on iOS: #417
  * smooth out screen transitions in dialog: #369
  * improved "check your email" screen on mobile: #462
  * no auto-caps nor auto-correct for iOS in add email field: #464
  * improve event listening on input fields: #406
  * remember email when moving user from signup to sign-in for known email address: #108
  * don't call sync_emails more than necessary: #434
  * assertions now include full origin (scheme+host+port).  verifier accepts only host+port OR full origin, and returns whatever RP sends for back compat: #82

train-2011.10.13:
  * fix verification of email in different browser than where verification is initiated: #336
  * Android < 3.0 (browsers that can't handle JSON.parse("null")) now blocked explicitly (until we complete support)
  * textual fixes to about page: #350
  * 'cancel account' link added to manage page: #405
  * warn user that removing last email address effectively cancels account: #394, #404, #137
  * fixed signing dialog hang when you delete an email on manage page while dialog is open (now that's not obscure :P): #401
  * Optimize UI in case where user has only 1 email address: #412
  * smooth out transition from pick email to add new email pages: #410
  * reposition remove buttons on manage page: #409
  * identity and labs links open in new tabs: #380
  * fix innocuous (but ugly) error in firefox error console: #390
  * implement dynamic bcrypt work factor update: #204
  * default work factor is now at 12 (NOTE: [re]authentication now takes 6x longer - ~600ms on our current hardware): #212
  * many test fixes, and code refactoring, cleanup, and reorganization
  * accept SMTP parameters from the environment: #214 (not yet closed)
  * WSAPI CHANGES (https://github.com/mozilla/browserid/commit/511b56): all server responses are now objects: #217, #325

train-2011.10.06:
  * full site & dialog redesign: (many, many closed issues are related to this, including #269, #343, #342, #347, #354, #356, #357, #350, #349, #364, #346, #336)
  * improved debugging, all network callbacks are invoked asynchronously: #276
  * MYSQL SCHEMA CHANGE: passwd field no longer in staged table (password is now set after verify link clickthrough)
  * MYSQL SCHEMA CHANGE: add index to emails table: #209
  * WSAPI CHANGES (to support new UI): https://github.com/mozilla/browserid/commit/b6ee51
  * WSAPI CHANGES: a mis-set client clock no longer causes invalid assertions to be issued (wsapi changed to minimize network requests): #329
  * disallow re-registration of existing account: #333
  * (non-visible) namespacing in dialog code: #275
  * API BREAKING CHANGE: verifier no longer supports GET requests: #98
  * significant performance / UX improvement - keys are generated and certified when needed, not all upfront at sign-in: #278
  * remove 'download printable format' language from privacy policy: #280
  * faster keygen via crypto optimizations: https://github.com/mozilla/browserid/commit/778433
  * improvements to mobile layout & usability (specific to the new UI)
  * more user visible error messages to improve community sourced problem reports: #335
  * IE8 improvements (still not fully supported): #246, #361, #346
  * cookie fixes revisited, now on upstream version of connect-cookie-session: #310
  * (merged 2011.10.07) fix unstyled flash at first dialog display: #365

train-2011.09.29:
  * shortly after dialog is spawned, we remove the four random chars in the fragment (aesthetic)
  * fix bug where session duration had an upper bound of 7 days - the time the server was running: #310
  * fix bug where a user could go longer than 1 week without re-authenticating: #309
  * fix link on /developers page to verfier source: #326
  * (merged 2011.10.04) fix issue where a wrong-set client clock could prevent login: #329
  * (external fix in myfavoritebeer) IE9 support: #240

train-2011.09.22:
  * migrate to browserid signed certificates rather than keypairs where browserid hosts the public key: https://github.com/mozilla/browserid/issues?milestone=6
  * IE9 support
  * partial IE8 support (not yet usable, several small remaining bugs, and abysmal performance)
  * development harness (./run.js) now respects an IP_ADDRESS env var to bind to a specific address (other than 127.0.0.1)
  * improved first-time development experience:  `git clone && cd browserid && npm install && npm run`
  * initial support for running locally under virtualbox via vagrant: issue #261 (thanks ozten!)
  * (fix 2011.09.23) fix race condition between relay iframe and window introduced with IE9 support.  issue #287
  * (fix 2011.09.23) fix blank popup on second signin invocation in same session in FFX:  issue #286
  * (fix 2011.09.23) explicitly disable caching for /wsapi calls, prevents unwanted caching of CSRF and friends. issue #294

train-2011.09.01:
  * /ws_api/set_key always returns returns value instead of HTTP 204 response: #219
  * update javascript mvc to 3.1.0.
  * major interframe/window communication change using a hidden relay iframe to facilitate IE: #97(still open)
  * link colors on browserid.org are consistent: #227

train-2011.08.25:
  * created command line load generation tool and performance analysis work: #125
  * beginning unit/functional tests for front end: #183
  * front end refactor to facilitate unit/functional tests and UX iteration: #183
  * error messages are shown on front end: #184
  * users must now verify account ownership before attempting a key sync.
  * manage page date format: #191
  * manage page button only displayed if user is currently authenticated: #195
  * manage page emails are synced on page open: #181
  * wsapi_client created for clients needing programatic access to wsapi.
  * harden set_key against duplicate keys.
  * fix new email addresses added not being synced on client: #199
  * upgrade to bcrypt 0.2.4.
  * minify include.js by default: #206
  * more than one email address can be added per dialog lifespan: #215
  * verifyier no longer verifies assertions issued by another server.
  * (2011.08.31) no error message displayed if you try to authenticate with an invalid u/p: #222
	
train-2011.08.18:
  * upon clickthrough of the email link, don't have the browser window close itself: #162
  * passwords must be between 8 and 80 chars: #155
  * improved handling of emailing & verification urls during local development & testing: #88
  * language changes in dialog: #150
  * many improvements to unit tests: #171
  * forgotten password flow was broken with port to mysql, fixed: #170
  * improved metrics reporting abstraction: #168
  * moved all server logging into a single file: #169
  * all files created at execution time are now in one location:  #172	
  * developer ergonomics - improved colorized logging with terse webserver output to console
  * always require a user to authenticate if they don't have an active session: #74
  * improved CSRF protection to fix race conditions in previous train: #173
		
train-2011.08.12:
  * massive zero-user-visibile refactoring of dialog javascript.
  * fix cancel button in "waiting for verification state" (issue #147)
  * all browserid source is now tri-licensed (MPL1.1/GPL/LGPL). (issue #141)
  * fixes for mobile firefox (fennec).  (issue #140)
  * mysql support implemented for browserid (default persistence production) (issue #71)
  * json persistence support added - a standalone dead simple persistence layer which is the default for local development and requires no external software.
  * email secrets are now persisted in the database, so upon server restart outstanding verification links are no longer invalidated (issue #91)
  * (website) styling changes - like fix issues where links on dev page were being displayed white on white.
	
train-2011.08.04:
  * when user closes dialog without clicking "cancel", properly return 'null' to the webpage (via getVerifiedEmail callback) - issue #107
  * improve checks to warn developer that prerequisite software is missing. issue #110
  * parameterize software to support multiple deployment environments (dev/beta/prod) issues #102 & #52
  * documentation updates.
  * improved logging (using the winston logging framework for node.js)
  * [website] fixed inclusion of youtube video (now over https to keep browsers from getting scared about mixed mode resource inclusion)

train-1:
  * beginning of time, everything is new.
  * (2011.08.03) include youtube video embedding over https (issue #112)
  * (2011.08.04) fix mozillalabs.com link in dialog (issue #116)<|MERGE_RESOLUTION|>--- conflicted
+++ resolved
@@ -1,26 +1,4 @@
-<<<<<<< HEAD
-train-2011.02.08 (in progress):
-
-train-2011.02.02:
-  * i18n support, now BrowserID speaks your language: #926, #936, #977, #1013, #1031
-  * improved error screens on slow server responses: #913, #915
-  * better cache headers on all html resources (which Vary by Accept-Languages): #226, #620, #920, #938
-  * cosmetic fixes: #918, #947, #966, #981, #1020, #987
-  * preliminary work to improve messaging when cookies are disabled: #835
-  * remove dead code: #925
-  * fix include.orig.js: #921, #911
-  * load testing compatibility and minified resources are no longer mutually exclusive: #939
-  * improve usability via default button focus (just hit enter in more places): #946, #960
-  * scripts to deploy to an amazon EC2 instance.
-  * improve configuration mechanism: #582, #1006
-  * limit post bodies to verifier: #878
-  * cancel from forgot password doesn't cause your email to be, uh, forgotten: #1001
-  * remember the users email as they move from screen to screen in the dialog: #984, #1001, #1002, #1003, #1004
-  * secondary "cancel" style buttons have a smaller font: #1020
-  * build fixes: #1021, #1024
-=======
 train-2012.02.29 (in progress):
->>>>>>> 82d18261
 
 train-2012.02.16:
   * improve failure mode when cookies are disabled (especially on iOS): #1056
