train-2012.04.25 (in progress):
  *

train-2012.04.11:
  * New BrowserID "Observer" API implemented in experimental status: #912
  * Implement variable length sessions and explicit user confirmation to improve saftey on public terminals/shared computers: #884
  * keysize is now 1024: #1293
  * fix case where removing the same email address twice could cancel your account: #1123
  * give user feedback after typing in email while we're checking the email provider for BrowserID support: #1290
  * optimize javascript resources: #1351
  * frontend tests only output failures: #1326
  * documentation fixes: #1367, #1401
  * logging improvements: #1327
  * improve experience for users with cookies disabled: #1402, #1201, #1202, #1414
  * use http status codes in verifier where appropriate: #1362
  * improve password update in account manager screen: #1388, #1389
  * developers link now points to MDN: #1397
  * fix issues that were introduced while implementing the above features: #1349, #1348, #1354, #1357, #1374, #1399, #1400, #1408, #1395, #1406, #1405, #1390, #1391
  * (hotfix 2012.04.12) return 400 rather than 500 for invalid params to stage_user or stage_email: #1429
<<<<<<< HEAD
=======
  * (hotfix 2012.04.12) fix broken string, "is this your computer" was broken into two fragments: #1425
  * (hotfix 2012.04.16) fix API regression that would cause javascript error when .get() invoked without second arg: #1442
  * (hotfix 2012.04.16) update load_gen to new server apis that require an `ephemeral` argument: #1436
  * (hotfix 2012.04.17) fix broken reset password flow - button was non-responsive in dialog: #1440
  * (hotfix 2012.04.17) mitigate errors seen when adding a secondary email to an acct with only primary emails: #1445
  * (hotfix 2012.04.18) fix error where under certain conditions user could see an error immediately after authenticating: #1449
>>>>>>> 57ea50a3

train-2012.03.28:
  * work towards better user messaging for when cookies are disabled: #1167, #1302
  * improved cache headers: #1331, #620
  * error handling fix in frontend code: #1339
  * new API: /wsapi/ping - used for server monitoring: #1324
  * support email providers (with BrowserID support) with digits in their hostnames: #1284
  * tools/build/dev env fixes: #1284
  * (hotfix 2012.03.30) Fix regression where 304 responses to requests for IFrame HTML would have X-Frame-Options: deny, preventing loading of iframes #1353
  * (hotfix 2012.03.30) ETag headers now vary by locale, fixes regression where switching between locales was broken #1364
  * (hotfix 2012.04.10) more rigorous checking of email inputs to WSAPI
  * (hotfix 2012.04.10) copy config/l10n-*.json to build directory
  * (hotfix 2012.04.10) final 40 production locales merged: #1412
  * (hotfix 2012.04.10) update l10n-all.json to have all locales (complete and in-progress) as well as en-US and db-LB
  * (hotfix 2012.04.10) fix more rigorous checking of email inputs to WSAPI: domain checking of 'site' parameter was validating hostnames rather than domains.
  * (hotfix 2012.04.12) fix /signup page on browserid.org: #1429

train-2012.03.14:
  * BrowserID now speaks Bulgarian
  * Fix regressions related to ToS/PP feature (#841): #1303
  * Fix regressions related to improved email selection on iOS (#1133): #1304
  * "delegation of authority" implemented: #1271, #864
  * visual improvements: #403
  * improved algorithm for finding best language for a given user: #1128
  * frontend tests now run on every commit under travis-ci: #635
  * improve the way that .well-known/browserid is cached: #1205
  * l10n fixes: #1124, #1300
  * tools/build/dev env cleanup: #1235, #1234, #1257, #1245, #1055
  * improvements to developer tool for checking primary support - scripts/checks_primary_support
  * documentation improvements: #1264, #1287, #1288
  * logging improvements: #1254, #1255, #1283, #1291
  * (hotfix 03.23) re-add bulgarian: #1312
  * (hotfix 03.23) add a ping wsapi to give monitoring probes a target that will test db connectivity: #1324
  * (hotfix 03.23) ensure ETag on sign-in is changed: #1331

train-2012.03.01:
  * When the user authenticates log them in automatically without going to the email picker: #198
  * database (mysql) improvements, handle temporary outages without taking down the server: #990, #1211
  * improved error flows when cookies are disabled: #835
  * travis-ci support: #1166, #1197 - http://travis-ci.org/#!/mozilla/browserid
  * clicking label in picker in iOS toggles radio button: #1133, #1137
  * dialog zooming and scrolling fixed: #423
  * Mobile firefox fixes: #1176
  * websites can now provide a ToS and PP for display in-dialog: #841
  * caching improvements: #1143, #1141
  * fix webhead crash when keysigner is unreachable: #1011
  * fix to allow viewing of error details on browserid.org: #1139
  * disable unit tests in production in the application: #1044
  * fix cases where 'keep me signed in' can disappear: #871
  * fix cases where 'keep me signed in' can't be unchecked: #1155
  * more password length checking in more places: #1173
  * rewrite compression scripts in nodejs, improve performance: #660, #1009
  * cosmetic and language fixes: #1105, #1154, #1160, #1178, #1179, #1184, #1185, #1189, #1209
  * documentation fixes: #1043
  * code cleanup: #1108, #1147, #1157, #1188
  * test cleanup: #1156
  * rpm fixes: #1165, #1177
  * devtool fixes: #1219
  * fix string extraction: #1170, #1194

train-2012.02.16:
  * improve failure mode when cookies are disabled (especially on iOS): #1056
  * serve static css/js resources from perma URLs to improve load times: #620
  * improve UI flows concerning cancelation during primary sign in: #983, #1036
  * localization improvements: #1040, #1045, #1048, #1062, #1081, #1113
  * cosmetic dialog fixes: #1062, #1058, #892, #1117
  * fix bug preventing email addresses with under-bars in hostnames: #1074
  * Mobile specific cosmetic improvements: #1072
  * don't localize developer targeted error strings: #1051
  * remove obsolete code: #1082
  * sort email addresses alphabetically in dialog picker: #130
  * improve error messages: #835, #1056
  * improve log messages: #1069
  * wsapi semantic improvements: #1083, #835
  * logging in with a primary email address no longer forces you to re-enter your password when subsequently using a secondary address: #1049
  * Fix IE specific issue where cookies with same name on domain and subdomain would collide: #296
  * long emails look better: #1100

train-2012.02.02:
  * i18n support, now BrowserID speaks your language: #926, #936, #977, #1013, #1031
  * improved error screens on slow server responses: #913, #915
  * better cache headers on all html resources (which Vary by Accept-Languages): #226, #620, #920, #938
  * cosmetic fixes: #918, #947, #966, #981, #1020, #987
  * preliminary work to improve messaging when cookies are disabled: #835
  * remove dead code: #925
  * fix include.orig.js: #921, #911
  * load testing compatibility and minified resources are no longer mutually exclusive: #939
  * improve usability via default button focus (just hit enter in more places): #946, #960
  * scripts to deploy to an amazon EC2 instance.
  * improve configuration mechanism: #582, #1006
  * limit post bodies to verifier: #878
  * cancel from forgot password doesn't cause your email to be, uh, forgotten: #1001
  * remember the users email as they move from screen to screen in the dialog: #984, #1001, #1002, #1003, #1004
  * secondary "cancel" style buttons have a smaller font: #1020
  * build fixes: #1021, #1024
  * (hotfix 2012.02.07) add a l10n-all.json which holds all locales we'll be shipping to production
  * (hotfix 2012.02.07) Fix the missing email address in the "check your email" screen for the forgot password flow: #1058
  * (hotfix 2012.02.07) Modify build process to pick up locales from a .json file
  * (hotfix 2012.02.07) fix production-locales.sh script to defer to the environment for configuration
  * (hotfix 2012.02.13) fix for IE users not seeing error screens sometimes: #1087
  * (hotfix 2012.02.22) add banner announcing brand change

train-2012.01.18:
  * support for 3rd party primary identity providers: #761, #904, #865
  * loadgen improvements
  * Re-license under MPL2: #859, #827
  * clean up unused developer tools (vagrant): #861
  * (primary support) declaration of support now hosted in .well-known/browserid (was 'vep'): #865
  * unit test fixes: #889, #851
  * help link opens in new window: #728
  * fix 'not supported' display in IE7: #831
  * language/rendering refinements: #850, #439, #622, #818, #901, #630, #888, #345, #815
  * front end performance improvements: #899, #910
  * better UX for network timeouts: #905
  * (hotfix 2012.01.23) Remove unwanted scrollbar in dialog: #947
  * (hotfix 2012.01.23) Fix black backgrounds on IE8: #929
  * (hotfix 2012.01.23) fix broken transition to "check your email": #933, #934, #935
  * (hotfix 2012.01.24) Fix "slow script" error on IE8 during keygen on behalf of primary: #956
  * (hotfix 2012.01.24) Publish javascript API to provide a native-support compatible for primaries' auth pages: #909
  * (hotfix 2012.01.24) Allow load testing hooks to be enabled with minified resources: #939
  * (hotfix 2012.01.24) IE8 fixes for primary flow: #962, #961, #958, #955
  * (hotfix 2012.01.24) print correct url for where the user will be directed: #964
  * (hotfix 2012.01.31) fix silent assertions: #972
  * (hotfix 2012.02.01) fix verification of email on a browser other than the initiator: #973, #1026 (and maybe others)

train-2012.01.05:
  * client entropy pool mixes in randomness from server for better browser RNG: #298, #800
  * new assertion format that avoids double (base64) encoding - 33% smaller: #507
  * Turn license URL in ToS into a clickable link: #382
  * limit post requests to 10kb: #822
  * improved password length checks, check in client and server code more often
  * after authenticating we store your userid rather than email in the session (many issues/possible attacks relate to this): #388
  * session cookies are now encrypted, sent only when required, and generally more awesome: #416, #832
  * IE8 display tweaks
  * primary support 90% implemented but disabled in this train (*major* changes including schema, but not user visible)
  * (hotfix on 2012.01.09) explicitly call .removeAllListeners() during http forwarding to eliminate memory leak: #839

train-2011.12.28:
  * improve animation during cert/assertion procedures in dialog: #709
  * user visible error message in dialog when under back breaking load: #738
  * cleanup and removal of stale deps from package.json
  * improve mobile formatting: #747
  * fixes in dialog communication channel: #748
  * add a waiting screen while crypto is running on slow browsers: #706
  * don't allow a user to re-add address they already have verified: #732
  * CSP (content security policy) fixes: #676
  * doc fixes regarding running browserid under vagrant
  * doc fixes regarding new dependencies (libgmp for (much) faster crypto)
  * bcrypt now runs out of process, uses all available cores, allows for app level 503 under extreme load: #694
  * Fix "cancel" in the forgot password screen when accessed via required email: #754
  * first time a user visits browserid.org, show a "learn more" message: #384
  * partial code versioning/cache busting implementation: #226, #687
  * improved build process - resource minification no longer leaves artifacts all over: #700
  * clean up whitespace.  meh.  : #758
  * emails now come from "BrowserID@" instead of "noreply@": #756
  * completely new implementation for cross domain window communication (https://github.com/lloyd/winchan): #764, #766
  * allow canceling of "use a different email: #765
  * improve language and UX of required email flow: #608
  * better, earlier dev errors for required email: #632
  * new assertion format (smaller by 66%) handled by verifier, to be generated by browserid next train: #507
  * now you can change your password: #771, #114
  * load generator improvements: #782
  * improved PRNG: #789, #735
  * fix regressions in the above: #719, #776
  * CSRF token uses better RNG: #800

train-2011.12.08:
  * improve performance of unit tests: #686
  * IE8 fixes: #688
  * logging improvements: #681
  * loadgen fixes: #682
  * android fixes: #704
  * performance improvements: #680
  * moar instrumentation: #691

train-2011.12.01:
  * BrowserID now requires NodeJS >= 0.6.2
  * extensive work on load generation tool: #504
  * modularize front-end, remove deps on stealjs and JSMVC: #609, #625, #634
  * front-end refactoring: #578, #611, #608, #650, #654, #655
  * regression fix: account consolidation possible without explicit canceling: #607, #612
  * make it possible to gracefully update domain key at any time: #599
  * domain key now uses RSA-2048: #600
  * optimize (and combine) frontend resources (vepbundle): #606
  * many rpm/packaging updates: #617, #656
  * timestamps on all log entries: #541
  * IE8 fixes: #615
  * unit test fixes: #557 (revisited), #629, #657
  * update_password WSAPI added: #560, #114
  * verifier improvements and unit tests: #467, #598, #605, #643, #642, #645, #646
  * node-mysql driver update - improved for prod env: #648
  * include a link to support.mozilla.com off of browserid.org: #533
  * added command line tool to create and account: #603
  * added command line tool to bcrypt a password: #651
  * fix button heights in firefox on browserid.org: #658
  * make sure logout is called only once in dialog: #666, #630
  * make 'use another email address' more discoverable: #623
  * use statsd for statistics reporting: #662
  * heartbeat checks are now shallow, only indicating presence of a server and basic health: #566
  * keysigner and verifier now saturate multiple cores via 'compute-cluster' module: #213
  * fix spurious console error messages on sites that use postMessage and include.js: #534
  * refine language in verification email: #672
  * (hotfix on 2011.12.02) Fix regression where email rate limiting tooltips in dialog were not shown: #685
  * (hotfix on 2011.12.02) Fix regression where emails sent out had no newlines: #684
  * (hotfix on 2011.12.08) Fix bug where domain key update detection was not working properly, preventing users from logging in: #734
  * (hotfix on 2011.12.08) Fix bugs in "internal api" used by native code (like openwebapps stuff): #601

train-2011.11.17:
  * frontend code restructuring and refactoring
  * process breakup complete (dbwriter, keysigner, browserid, and verifier): #460
  * several updates to production deployment scripts (rpm generation): #571, #575
  * all processes should log and exit hard if misconfigured: #576, #581
  * complete 'keep me signed in' feature: #559, #490
  * simplify and consolidate user facing help links in dialog: #553
  * clean up user facing error messages (email throttling and sent email): #579, #577, #591
  * moved 'this is not me' and 'use a different email' links based on UX suggestions: #459
  * incrementally work to repair load_gen (not yet complete): #504
  * unit test fixes: #504
  * remove extraneous console logging: #574
  * improve email validation in main site (whitespace handling): #583, #429
  * fix serious regressions related to iOS5 fixes that prevented dialog from working the second time on RPs: #580, #588, #589
  * fix "go back and try another" link in dialog: #587
  * added "required email" feature: #491
  * (added 2011.11.18) fix regression - sporadic assertion verification failures: #616

train-2011.11.10:
  * keysigner process now handles certificate generation: #460
  * verifier no longer supports CORS requests: #245
  * experimental support for nodejs 0.6.0: #535
  * reduce access to private key (only the keysigner has access to it): #539
  * improve language of buttons during sign-in: #198
  * better error messaging during sign-in/up interactions on main site: #542
  * user only has to type their browserid password every two weeks (not one): #543
  * upgrade mysql driver - no crash upon idle reconnection: #540
  * address regression in #540 - reconnect to proper database (also fixes 'create_schema' flag): #548
  * implement 'keep me signed in' - includes API changes and UX/UI changes: #490
  * front end unit test improvements: #542, #408
  * fix regression in tooltips (weren't showing contents): #547
  * calls to __heartbeat__ aren't logged: #537
  * strip whitespace on email input: #429
  * fix sporadic errors in unit tests: #550, #556
  * crypto changes to support IE8: #244
  * fix tab ordering in UI: #544
  * chrome specific UI fixes: #552
  * better UI feedback when hovering over buttons: #553
  * reorganization of browserid process, breakout of dbwriter (not yet enabled): #460
  * improve log message error levels (be sparing with 'error'): #509

train-2011.11.03:
  * Remember the last used email for a site, and optimize the default selection based on this: #1
  * Fix regression where verification of assertions would fail for https sites: #500 (also hot-fixed in production https://github.com/mozilla/browserid/commit/1528364)
  * improved end user visible error messages: #448, #465, #512, #515
  * style/transition improvements for desktop and mobile devices: #494, #502, #522, #527
  * refuse to send out more than one email per minute to the same address: #430
  * be *really* smart about how long to display tool-tips in the dialog: #508
  * behave reasonably (at least display content) when javascript is disabled: #510
  * remember the users email as they transition between screens, when appropriate: #476
  * Suppress iOS autocapitalizion and auto-correction for email addresses: #464
  * Improve front end email address validation: #513
  * Improve repository organization: #503, #488
  * As part of above and in prep for #460 - all processes (browserid, verifier, etc) are now always run separately (never combined into the same express instance)
  * Test improvements: #520, #530, #531
  * Fix undefined reference (crash) in verifier after verification failure: #523 (hot-fixed in production: https://github.com/mozilla/browserid/commit/ba3c53)
  * Remove UI that corresponds to unimplemented features: #519
  * Handle upper case letters in domain part of email addresses properly: #501
  * Use a more conventional log format that includes time-stamps when logging to file: #234
  * Shutdown gracefully whenever possible, and always log why we go down: #529
  * 'LOG_TO_CONSOLE' env var for verbose console output during tests: #530
  * more checks around '/code_update' URL invocation: bug #699171
  * Many minor bug-fixes: #497, #532
  * (2011.11.08) don't crash on mysql connection timeout: #540

train-2011.10.27:
  * link fixing ('need help?' to point to SUMO): #378
  * unit tests repaired: #469 (broken in fix to #82)
  * improve handling of network errors: #448
  * improve styling and language of email confirmation page: #349
  * logging improvements: #455
  * RPM generation script created (for installation of browserid on redhat [moz prod] boxes): #478
  * SCHEMA CHANGES to improve database performance and scalability: #480
  * change the health check call from '/ping.txt' to '/__heartbeat__': #481
  * remove application level network timeouts (let the network stack do its job, the user can cancel if they get sick of it): #485
  * improve messaging for unsupported browsers: #273, #484
  * developer documentation improvements: #496

train-2011.10.20:
  * android < 3.0 now supported: #461
  * properly set assertion expiration time to when they expire, not when they're issued: #433, #457, #458
  * update privacy policy language to jive with new UI: #381
  * add redirects for old URLs that no longer exist with the new UI: #376
  * inside the minified include.js, link to uncompressed version for developer convenience and discovery: #432
  * language tweaks: #437, #444
  * improve button UI appearance on opera and IE: #435
  * improve visual feedback for links: #440
  * UI fixes for > 2 email addresses on iOS: #417
  * smooth out screen transitions in dialog: #369
  * improved "check your email" screen on mobile: #462
  * no auto-caps nor auto-correct for iOS in add email field: #464
  * improve event listening on input fields: #406
  * remember email when moving user from signup to sign-in for known email address: #108
  * don't call sync_emails more than necessary: #434
  * assertions now include full origin (scheme+host+port).  verifier accepts only host+port OR full origin, and returns whatever RP sends for back compat: #82

train-2011.10.13:
  * fix verification of email in different browser than where verification is initiated: #336
  * Android < 3.0 (browsers that can't handle JSON.parse("null")) now blocked explicitly (until we complete support)
  * textual fixes to about page: #350
  * 'cancel account' link added to manage page: #405
  * warn user that removing last email address effectively cancels account: #394, #404, #137
  * fixed signing dialog hang when you delete an email on manage page while dialog is open (now that's not obscure :P): #401
  * Optimize UI in case where user has only 1 email address: #412
  * smooth out transition from pick email to add new email pages: #410
  * reposition remove buttons on manage page: #409
  * identity and labs links open in new tabs: #380
  * fix innocuous (but ugly) error in firefox error console: #390
  * implement dynamic bcrypt work factor update: #204
  * default work factor is now at 12 (NOTE: [re]authentication now takes 6x longer - ~600ms on our current hardware): #212
  * many test fixes, and code refactoring, cleanup, and reorganization
  * accept SMTP parameters from the environment: #214 (not yet closed)
  * WSAPI CHANGES (https://github.com/mozilla/browserid/commit/511b56): all server responses are now objects: #217, #325

train-2011.10.06:
  * full site & dialog redesign: (many, many closed issues are related to this, including #269, #343, #342, #347, #354, #356, #357, #350, #349, #364, #346, #336)
  * improved debugging, all network callbacks are invoked asynchronously: #276
  * MYSQL SCHEMA CHANGE: passwd field no longer in staged table (password is now set after verify link clickthrough)
  * MYSQL SCHEMA CHANGE: add index to emails table: #209
  * WSAPI CHANGES (to support new UI): https://github.com/mozilla/browserid/commit/b6ee51
  * WSAPI CHANGES: a mis-set client clock no longer causes invalid assertions to be issued (wsapi changed to minimize network requests): #329
  * disallow re-registration of existing account: #333
  * (non-visible) namespacing in dialog code: #275
  * API BREAKING CHANGE: verifier no longer supports GET requests: #98
  * significant performance / UX improvement - keys are generated and certified when needed, not all upfront at sign-in: #278
  * remove 'download printable format' language from privacy policy: #280
  * faster keygen via crypto optimizations: https://github.com/mozilla/browserid/commit/778433
  * improvements to mobile layout & usability (specific to the new UI)
  * more user visible error messages to improve community sourced problem reports: #335
  * IE8 improvements (still not fully supported): #246, #361, #346
  * cookie fixes revisited, now on upstream version of connect-cookie-session: #310
  * (merged 2011.10.07) fix unstyled flash at first dialog display: #365

train-2011.09.29:
  * shortly after dialog is spawned, we remove the four random chars in the fragment (aesthetic)
  * fix bug where session duration had an upper bound of 7 days - the time the server was running: #310
  * fix bug where a user could go longer than 1 week without re-authenticating: #309
  * fix link on /developers page to verfier source: #326
  * (merged 2011.10.04) fix issue where a wrong-set client clock could prevent login: #329
  * (external fix in myfavoritebeer) IE9 support: #240

train-2011.09.22:
  * migrate to browserid signed certificates rather than keypairs where browserid hosts the public key: https://github.com/mozilla/browserid/issues?milestone=6
  * IE9 support
  * partial IE8 support (not yet usable, several small remaining bugs, and abysmal performance)
  * development harness (./run.js) now respects an IP_ADDRESS env var to bind to a specific address (other than 127.0.0.1)
  * improved first-time development experience: `git clone && cd browserid && npm install && npm run`
  * initial support for running locally under virtualbox via vagrant: #261 (thanks ozten!)
  * (fix 2011.09.23) fix race condition between relay iframe and window introduced with IE9 support: #287
  * (fix 2011.09.23) fix blank popup on second signin invocation in same session in Firefox: #286
  * (fix 2011.09.23) explicitly disable caching for /wsapi calls, prevents unwanted caching of CSRF and friends: #294

train-2011.09.01:
  * /ws_api/set_key always returns returns value instead of HTTP 204 response: #219
  * update javascript mvc to 3.1.0.
  * major interframe/window communication change using a hidden relay iframe to facilitate IE: #97 (still open)
  * link colors on browserid.org are consistent: #227

train-2011.08.25:
  * created command line load generation tool and performance analysis work: #125
  * beginning unit/functional tests for front end: #183
  * front end refactor to facilitate unit/functional tests and UX iteration: #183
  * error messages are shown on front end: #184
  * users must now verify account ownership before attempting a key sync.
  * manage page date format: #191
  * manage page button only displayed if user is currently authenticated: #195
  * manage page emails are synced on page open: #181
  * wsapi_client created for clients needing programatic access to wsapi.
  * harden set_key against duplicate keys.
  * fix new email addresses added not being synced on client: #199
  * upgrade to bcrypt 0.2.4.
  * minify include.js by default: #206
  * more than one email address can be added per dialog lifespan: #215
  * verifyier no longer verifies assertions issued by another server.
  * (2011.08.31) no error message displayed if you try to authenticate with an invalid u/p: #222

train-2011.08.18:
  * upon clickthrough of the email link, don't have the browser window close itself: #162
  * passwords must be between 8 and 80 chars: #155
  * improved handling of emailing & verification urls during local development & testing: #88
  * language changes in dialog: #150
  * many improvements to unit tests: #171
  * forgotten password flow was broken with port to mysql, fixed: #170
  * improved metrics reporting abstraction: #168
  * moved all server logging into a single file: #169
  * all files created at execution time are now in one location: #172
  * developer ergonomics - improved colorized logging with terse webserver output to console
  * always require a user to authenticate if they don't have an active session: #74
  * improved CSRF protection to fix race conditions in previous train: #173

train-2011.08.12:
  * massive zero-user-visibile refactoring of dialog javascript.
  * fix cancel button in "waiting for verification state": #147
  * all browserid source is now tri-licensed (MPL1.1/GPL/LGPL): #141
  * fixes for mobile firefox (fennec): #140
  * mysql support implemented for browserid (default persistence production): #71
  * json persistence support added - a standalone dead simple persistence layer which is the default for local development and requires no external software.
  * email secrets are now persisted in the database, so upon server restart outstanding verification links are no longer invalidated: #91
  * (website) styling changes - like fix issues where links on dev page were being displayed white on white.

train-2011.08.04:
  * when user closes dialog without clicking "cancel", properly return 'null' to the webpage (via getVerifiedEmail callback): #107
  * improve checks to warn developer that prerequisite software is missing: #110
  * parameterize software to support multiple deployment environments (dev/beta/prod): #102, #52
  * documentation updates.
  * improved logging (using the winston logging framework for node.js)
  * [website] fixed inclusion of youtube video (now over https to keep browsers from getting scared about mixed mode resource inclusion)

train-1:
  * beginning of time, everything is new.
  * (2011.08.03) include youtube video embedding over https: #112
  * (2011.08.04) fix mozillalabs.com link in dialog: #116<|MERGE_RESOLUTION|>--- conflicted
+++ resolved
@@ -17,15 +17,12 @@
   * developers link now points to MDN: #1397
   * fix issues that were introduced while implementing the above features: #1349, #1348, #1354, #1357, #1374, #1399, #1400, #1408, #1395, #1406, #1405, #1390, #1391
   * (hotfix 2012.04.12) return 400 rather than 500 for invalid params to stage_user or stage_email: #1429
-<<<<<<< HEAD
-=======
   * (hotfix 2012.04.12) fix broken string, "is this your computer" was broken into two fragments: #1425
   * (hotfix 2012.04.16) fix API regression that would cause javascript error when .get() invoked without second arg: #1442
   * (hotfix 2012.04.16) update load_gen to new server apis that require an `ephemeral` argument: #1436
   * (hotfix 2012.04.17) fix broken reset password flow - button was non-responsive in dialog: #1440
   * (hotfix 2012.04.17) mitigate errors seen when adding a secondary email to an acct with only primary emails: #1445
   * (hotfix 2012.04.18) fix error where under certain conditions user could see an error immediately after authenticating: #1449
->>>>>>> 57ea50a3
 
 train-2012.03.28:
   * work towards better user messaging for when cookies are disabled: #1167, #1302
