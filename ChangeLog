--- conflicted
+++ resolved
@@ -39,13 +39,9 @@
   * shortly after dialog is spawned, we remove the four random chars in the fragment (aesthetic)
   * fix bug where session duration had an upper bound of 7 days - the time the server was running: #310
   * fix bug where a user could go longer than 1 week without re-authenticating: #309
-<<<<<<< HEAD
   * fix link on /developers page to verfier source: #326
   * (merged 2011.10.04) fix issue where a wrong-set client clock could prevent login: #329
   * (external fix in myfavoritebeer) IE9 support: #240
-=======
-  * fix link on /developers page to verifier source: #326
->>>>>>> c9b7bdb3
 
 train-2011.09.22:
   * migrate to browserid signed certificates rather than keypairs where browserid hosts the public key: https://github.com/mozilla/browserid/issues?milestone=6
