train-2012.12.07:
  * persona now handles gracefully (UX and code) when email providers implement or remove support: #2606, #2607, #2608, #2678, #2404, #2688, #2674, #2717, #2770, #2779, #2794, #2795, #2836, #2834, #2839, #2838
  * email provider may place 'disabled: true' in support doc to disable persona support: #2687
  * allow email providers a "grace period" when they go offline where we will not step in and issue certs: #2689
  * piles of automated test improvments: #2740, #2699, #2741, #2784, #2768, #2805, #2817, #2819
  * KPI improvements, measure dialog startup time: #2557
  * trim whitespace from typed in emails: #2781
  * unit test improvements: #2759
  * dump more environmental information at process start: #2800
  * CEF logging: #2799
<<<<<<< HEAD
  * (hotfix 2012.12.11) verifier default port number fix
=======
  * (hotfix 2012.12.12) fix ie8 exceptions noticed in unit tests: #2846
  * (hotfix 2012.12.12) fixes how warning screens are shown and dismissed #2839
>>>>>>> ec1b4249

train-2012.11.23:
  * New selenium tests authored in node.js merged.
  * Verifier rejects requests that don't supply a proper hostname: bug #806577
  * (hotfix 2012.12.03) nodejs version in .spec file >= 0.8.12
  * (hotfix 2012.12.05) when an email is re-staged, ensure the latest password is used: issue #2822

train-2012.11.09:
  * code cleanup, including jshinting of source and code coverage: #2643, #2272
  * principal domain now supplied as a query argument when fetching .well-known documents: #2565
  * embedded IE running in compat mode (like in Lotus Notes) now works for email verification: #2566
  * (hotfix 2012.11.15) focus email field when dialog loads: #2711
  * (hotfix 2012.11.28) browserid.spec designates wrong version of nodejs: #2791

train-2012.10.26:
  * Upgrade to Node.JS 0.8.12
  * Fix redirect to /signin after email verification & unneeded password prompt: #1682
  * Improved handling of uncaught exceptions: #2440
  * Enable debug mode in development: #2175
  * Fix regression: ephemeral deployments properly serve static resources: #2588
  * Repair email delivery: #2589
  * Image optimization: #2596
  * Fix race conditions in internal.get() API: #2580
  * Dialog startup performance improvments: #2604, #2624
  * Now compatible with Firefox Password Manager: #314
  * Test fixes: #2619, #2632
  * Update lockdown: #2572
  * Improved user-facing language: #2600
  * .well-known fetch timeout shortened to 8s: #2603, #2636
  * "Dynamic well-known" support: upon fetch of .well-known, domain of email address passed as a get parameter: #2078
  * Fix class of sporatic dialog stalls at "Connection to Persona": #2629
  * Fix regression: "Dialog fails to show authenticate screen on Android": #2638
  * Fix regression: siteName not being displayed in dialog: #2634
  * (hotfix 2012.11.05) fix missing CONTRIBUTORS and renaming of en-US: #2682

train-2012.10.12:
  * Fix IE failing when authenticating with IdP from main site's /signin: #2287
  * Added CONTRIBUTORS file, served as /humans.txt: #2411
  * navigator.id.logout() with callback issues deprecation warning: #2427
  * About page screenshot updated: #2469
  * Updated versions of dependencies: #2563, #2571
  * Visual fixes: #2457, #1566
  * KPI changes (rp_api): #2484
  * Pre-compile client side templates, remove eval() calls: #2394, #2502, #2517
  * l10n fixes, default language is 'en': #1863
  * Remove changelog snippets: #2378
  * Improved error messages when JavaScript is disabled: #2309)
  * Fix error when returnTo is empty or '/': #2515
  * Code cleanup: #2515, #2523, #2359, #2510, #2511, #2558, #2579
  * Check issuer for primary-address operations: Bugzilla 793579
  * Language improvements: #2528
  * "Internal" API improvements: #2561
  * Accessibility improvements: #2541, #2543
  * Fix static resources - served from static.login.persona.org: #2552
  * (hotfix 2012.10.12) Fix processing of ejs templates to repair email delivery: #2589
  * (hotfix 2012.10.25) Fix issue where sometimes dialog sticks at "Connecting to Persona": #2629
  * (hotfix 2012.10.30) Fix API regression: onlogout fired when it shouldn't be: #2662

train-2012.09.14:
  * Automated test improvements: #2364, #2429
  * Allow siteName and siteLogo when using navigator.id.get: #2382
  * If there is no saved site info in localStorage, redirect to the management page after verification is complete: #2388
  * Fix the password being hidden if the user tabbed into the email field without typing any key besides tab: #2353
  * Code cleanup: #2389

train-2012.08.31:
  * Test/example code fixes: #2345, #2363
  * allow id.watch() to be invoked from <head>: #2252
  * KPI additions for reset password flow: #2281
  * Improvements for developing on windows: #2263
  * Code cleanup: #2347
  * Documentation improvements: #2279
  * Host sign-in button images on our service.

train-2012.08.17:
  * Reseting your password now logs you out everywhere: #2026, #2307
  * SCHEMA CHANGE: add TIMESTAMP lastPasswordReset to user table for #2026
  * CONFIG CHANGE: default statsd to false
  * Changes to allow devs to work on windows: #1751
  * KPI refinements: #2061, #2176, #2203
  * No email is selected by default for a site you haven't logged into on a device: #2059
  * Logging improvements: #928, #2016
  * URL length limits in frontend code: #2081
  * UI improvements: #2087, #2023, #2082, #2132, #2120, #2187, #2200, #1565, #406, #1093, #1615, #2258, #1594, #2231
  * Fixed javascript error in FFX 14 when resizing dialog: #2071
  * IE8 fixes: #2190, #2206
  * Mobile UI fixes: #2066, #1325
  * Disable spell checking in email fields in iOS: #2116
  * Language improvements: #2136
  * All environments now on node 0.6.17, minimum required version raised: #2250
  * Node.JS 0.8.x now continuously tested in CI environment: #2238
  * Persona window now has a name "__persona_dialog" to simplify automated testing: #1023
  * Added email headers for improved verification completion by non-humans: #2174
  * Usability enhancements for "forgot password" screen: #1679
  * Redirect an authenticated user from /signin or /forgot to / on main site: #2178
  * Update jwcrypto with zero behavior change: #2204, #2226
  * Documentation improvements: #2125, #2262, #1977
  * Make sure navigator.id.get can be called with no options: #2216
  * Automated (selenium) tests moved into repository at /automated-tests/*: #2235
  * Code cleanup: #2213, #2227
  * Addition of a command line utility to inspect your browser's local storage: #2243
  * RPM build fixes: #2249
  * API improvements (better error messages): #1438, #2255, #2228, #1659
  * .getVerifiedEmail() deprecated: #2267
  * add a permanent redirect from /signup to /signin: issue #2277
  * lockdown our dependencies, keep checksums of .tgzs in repo: #2022

train-2012.07.30:
  * Emails are prettier!  They now include both HTML and Text versions: #1890
  * (hotfix 2012.08.03) l10n fix, string extraction, email templates are moved: #2122
  * (hotfix 2012.08.06) Fix IE8 not remembering you: #2183, #2218
  * (hotfix 2012.08.09) Fix IE8 / secondary verification in same browser: #2206

train-2012.07.20:
  * Introduction of "static" process which serves views and static resources: #1757
  * Update account password recovery flow, no longer do we remove all emails upon password recovery: #1913
  * API parameter validation on all API calls: #1526, #2001, #1981, #2042, #2032, #2057, #2121
  * 'locale_directory' no longer a neccesary nor allowed configuration parameter
  * Implement support for proxy IdP (a.k.a. BigTent): #2019, #2060
  * Main site i18n - now persona is completely translated: #1862, #2075, #2093
  * UI improvements: #1898, #1786, #1920, #1932, #1901, #1885, #1951, #1964, #1967, #1916, #1967, #2007
  * KPI improvements: #1827, #1825
  * Localization improvments, reduced dependencies and debugging locale works all the time: #1917, #1905, #1970
  * Fix regression of fonts on windows: #1856, #1973
  * Resource optimization: #1941, #1999
  * Links to external sumo pages are language neutral: #1938, #2055
  * Unit test fixes and improvements: #1958, #1948, #1783, #1916, #2011, #1986
  * Fixes for node 0.8.x (production still on node 0.6.x): #1914
  * Code cleanup: #1902, #1989
  * Language improvements: #1960, #1167
  * Opera 12 fixes: #1844
  * Persona logos added to repo: #1974
  * Fix error when KPIs are disabled: #1978
  * For primary certificate provisioning, fail if the process takes longer than 20s: #1570
  * Fix IE8 cookie check: #1982
  * Log assertion verification failures: #2016
  * Fix slow keyboard key press response on fennec: #2029
  * Documentation fixes: #2064
  * All resources should include license and links: #1655?
  * Repair metrics, specifically counting of distinct sign_ins: #2040
  * returnTo, siteName, and siteLogo only work with the observer API: #2086
  * Fix regressions introduced during development: #2118, #2104, #2088

train-2012.07.06:
  * refinement of all user facing language: #1889, #1905, #1675, #1923, #1925
  * requiredEmail feature removed: #1760
  * A new /about page #1768
  * watch() parameter - loggedInEmail renamed to loggedInUser #1805
  * persona ToS / PP now displayed in dialog: #1240
  * fix cases where redirection to website after verification would fail: #1860
  * clean up console messages: #1518
  * load_gen cleanup: #1278
  * user interface improvements: #1777, #1661, #1433, #1548, #1774, #1721, #1826, #868, #1517, #1093, #1892, #1928
  * updates to "key performance indicator": #1667, #1730
  * test improvments: #1794, #1875, #1883
  * code cleanup: #1778, #1756, #1748, #1849, #1852
  * font licenses added to source tree: #1820
  * load time performance improvements: #1793, #1851, #1861
  * improvments to email provider API ("primary"): #1502
  * security improvments - better random numbers: #1788
  * Fix Persona on Windows Metro: #1867
  * Fix dialog layout when rendered in a native webview on iOS: #1517

train-2012.06.22:
  * browserid.org now redirects to login.persona.org, all URLs are updated: #1743
  * Websites can now provide their name and logo (requires SSL) to be displayed in the dialog: #1098, #1761
  * A user is now sent back to the site they were visiting after verification (requires .watch() API): #385
  * Fix .watch() API under IE8: #1637
  * For dev and ephemeral deployments, move to awsbox, and new URLs: #1394, #1046, #1741
  * Fix the scroll bar appearing on the main site's index page if it is not needed: #1693
  * Clear the password if the user types a password then changes the email address: #1540
  * New watch API now requires invocation with proper context (navigator.id.foo, not var foo = navigator.id.foo)
  * Router fixes: #1713
  * Serve fonts locally, don't pull resources from google: #1695
  * Optimize images: #1747
  * Fix flashes when verifying an email address: #1734
  * Unit test added which runs jshint: #1731
  * Fix submit occurring when selecting an email address in Firefox from the auto-complete list: #1780
  * For KPI data, round timestamp to nearest 10 minutes, making correlation improbable: #1732
  * Code cleanup: #1701, #1703, #1000, #1248, #1759, #1733, #1792
  * Breaking API change: Persona now returns pubkey from generateKeypair to IdPs as a string

train-2012.06.08:
  * rebrand from 'browserid' to 'persona': (including regressions #1711 #1706 #1716 #1719)
  * new "router" process added - subsumes responsibility of old "webhead" process, handles all requets forwarding: #1657
  * Support non-english passwords: #1631
  * allow sessions to persist for 4 weeks after a user confirms ownership of a device (was effectively 1 week): #1632
  * general code cleanup, removal of obsolete code, accidental globals cleaned up: #1645 #1681 #1699
  * fix tab order on signup page: #1635
  * minified include.js again has link to unminified source: #1624
  * improve handling of uncaught exceptions (new statsd counter): #1558
  * fix cachify stuff to allow multiple background images per css dec: #1652
  * 50x error pages added to repo
  * authenticated sessions are now 4 weeks: #1632, #1572
  * improvements to KPI system: #1614 #1619 #1660 #1698
  * UI improvements: #1684
  * new secret debug menu added to dialog
  * "silent assertions" (via observer api) now check cert expiry and don't issue invalid assertions

train-2012.05.25:
  * many KPI improvements: #1597, #1613
  * code cleanup: #1599, #1602
  * verification links sent before deployment, should still work after - transitional code required by issue #1000: #1592
  * repair load_gen: #1596
  * fixes to mysql reconnection logic - processes can now reconnect while out of pool and only having /__heartbeat__ polled: #1608
  * make "is this your computer" screen keyboard navigable: #1582
  * when user types in wrong password while verifying secondary address (on different browser), show clear tooltip style error: #1557
  * don't make a user type their password when not neccesary (adding secondary address to acct with only primary addresses): #1555
  * perform rigorous checking of inputs to dialog from RP. (PR #1627, bug #747859)
  * support new parameter names in .get & .request APIs: #1643
  * perform rigorous checking of arguments returned from primary IdPs: bug #758449

train-2012.05.14:
  * Password is now requested in dialog for new user signup: #1000, #290
  * "Key Performance Indicator" system implemented, to be disabled pending review: #1546, #1567
  * Improve error handling: #1227, #1495
  * code and test cleanup: #1521, #1547
  * ToS and privacy policy display regardless of cookie settings: #1514
  * Integrated new version of jwcrypto: #1543, #1544, #1545, #1552, #1574, #1575
  * Android 4.0 cookie fixes: #1542
  * Proper error display in IE6 & IE7: #1529
  * Allow mysql password to be specified in environment: #1560
  * Fix occasional dropped click during sign-in on chrome: #1581

train-2012.04.27:
  * Observer API updated, still experimental.
  * A more responsive dialog design that scales to different screen sizes: #1101, #1317
  * Improved consistency of links: #702, #1453
  * Test improvements: #1246, #1437, #1488, #1464
  * Allow underscores in email address domain and site origin: #1454
  * Fixes to per site last-used-email state maintenence: #968
  * Never ask a user if this "is your computer" in a session that involves email verificatino: #1446
  * Remove placeholder text from change password inputs: #1461
  * General cleanup: #1449, #1396
  * Logging improvements: #1383
  * IE visual improvements for error screens: #1485, #1390, #1496
  * Improved checks for disabled cookies: #1418, #1484
  * Fix bug where if user pauses for 2 minutes on "is this your computer" the generated assertion is invalid: #1460
  * (hotfix 2012.05.07) upgrade to node.js 0.6.17 to mitigate risk of HTTP parser bugs - bug #752605
  * (hotfix 2012.05.08) handle syntax errors in declaration of support better. bug #752721

train-2012.04.11:
  * New BrowserID "Observer" API implemented in experimental status: #912
  * Implement variable length sessions and explicit user confirmation to improve saftey on public terminals/shared computers: #884
  * keysize is now 1024: #1293
  * fix case where removing the same email address twice could cancel your account: #1123
  * give user feedback after typing in email while we're checking the email provider for BrowserID support: #1290
  * optimize javascript resources: #1351
  * frontend tests only output failures: #1326
  * documentation fixes: #1367, #1401
  * logging improvements: #1327
  * improve experience for users with cookies disabled: #1402, #1201, #1202, #1414
  * use http status codes in verifier where appropriate: #1362
  * improve password update in account manager screen: #1388, #1389
  * developers link now points to MDN: #1397
  * fix issues that were introduced while implementing the above features: #1349, #1348, #1354, #1357, #1374, #1399, #1400, #1408, #1395, #1406, #1405, #1390, #1391
  * (hotfix 2012.04.12) return 400 rather than 500 for invalid params to stage_user or stage_email: #1429
  * (hotfix 2012.04.12) fix broken string, "is this your computer" was broken into two fragments: #1425
  * (hotfix 2012.04.16) fix API regression that would cause javascript error when .get() invoked without second arg: #1442
  * (hotfix 2012.04.16) update load_gen to new server apis that require an `ephemeral` argument: #1436
  * (hotfix 2012.04.17) fix broken reset password flow - button was non-responsive in dialog: #1440
  * (hotfix 2012.04.17) mitigate errors seen when adding a secondary email to an acct with only primary emails: #1445
  * (hotfix 2012.04.18) fix error where under certain conditions user could see an error immediately after authenticating: #1449

train-2012.03.28:
  * work towards better user messaging for when cookies are disabled: #1167, #1302
  * improved cache headers: #1331, #620
  * error handling fix in frontend code: #1339
  * new API: /wsapi/ping - used for server monitoring: #1324
  * support email providers (with BrowserID support) with digits in their hostnames: #1284
  * tools/build/dev env fixes: #1284
  * (hotfix 2012.03.30) Fix regression where 304 responses to requests for IFrame HTML would have X-Frame-Options: deny, preventing loading of iframes #1353
  * (hotfix 2012.03.30) ETag headers now vary by locale, fixes regression where switching between locales was broken #1364
  * (hotfix 2012.04.10) more rigorous checking of email inputs to WSAPI
  * (hotfix 2012.04.10) copy config/l10n-*.json to build directory
  * (hotfix 2012.04.10) final 40 production locales merged: #1412
  * (hotfix 2012.04.10) update l10n-all.json to have all locales (complete and in-progress) as well as en-US and db-LB
  * (hotfix 2012.04.10) fix more rigorous checking of email inputs to WSAPI: domain checking of 'site' parameter was validating hostnames rather than domains.
  * (hotfix 2012.04.12) fix /signup page on browserid.org: #1429

train-2012.03.14:
  * BrowserID now speaks Bulgarian
  * Fix regressions related to ToS/PP feature (#841): #1303
  * Fix regressions related to improved email selection on iOS (#1133): #1304
  * "delegation of authority" implemented: #1271, #864
  * visual improvements: #403
  * improved algorithm for finding best language for a given user: #1128
  * frontend tests now run on every commit under travis-ci: #635
  * improve the way that .well-known/browserid is cached: #1205
  * l10n fixes: #1124, #1300
  * tools/build/dev env cleanup: #1235, #1234, #1257, #1245, #1055
  * improvements to developer tool for checking primary support - scripts/checks_primary_support
  * documentation improvements: #1264, #1287, #1288
  * logging improvements: #1254, #1255, #1283, #1291
  * (hotfix 03.23) re-add bulgarian: #1312
  * (hotfix 03.23) add a ping wsapi to give monitoring probes a target that will test db connectivity: #1324
  * (hotfix 03.23) ensure ETag on sign-in is changed: #1331

train-2012.03.01:
  * When the user authenticates log them in automatically without going to the email picker: #198
  * database (mysql) improvements, handle temporary outages without taking down the server: #990, #1211
  * improved error flows when cookies are disabled: #835
  * travis-ci support: #1166, #1197 - http://travis-ci.org/#!/mozilla/browserid
  * clicking label in picker in iOS toggles radio button: #1133, #1137
  * dialog zooming and scrolling fixed: #423
  * Mobile firefox fixes: #1176
  * websites can now provide a ToS and PP for display in-dialog: #841
  * caching improvements: #1143, #1141
  * fix webhead crash when keysigner is unreachable: #1011
  * fix to allow viewing of error details on browserid.org: #1139
  * disable unit tests in production in the application: #1044
  * fix cases where 'keep me signed in' can disappear: #871
  * fix cases where 'keep me signed in' can't be unchecked: #1155
  * more password length checking in more places: #1173
  * rewrite compression scripts in nodejs, improve performance: #660, #1009
  * cosmetic and language fixes: #1105, #1154, #1160, #1178, #1179, #1184, #1185, #1189, #1209
  * documentation fixes: #1043
  * code cleanup: #1108, #1147, #1157, #1188
  * test cleanup: #1156
  * rpm fixes: #1165, #1177
  * devtool fixes: #1219
  * fix string extraction: #1170, #1194

train-2012.02.16:
  * improve failure mode when cookies are disabled (especially on iOS): #1056
  * serve static css/js resources from perma URLs to improve load times: #620
  * improve UI flows concerning cancelation during primary sign in: #983, #1036
  * localization improvements: #1040, #1045, #1048, #1062, #1081, #1113
  * cosmetic dialog fixes: #1062, #1058, #892, #1117
  * fix bug preventing email addresses with under-bars in hostnames: #1074
  * Mobile specific cosmetic improvements: #1072
  * don't localize developer targeted error strings: #1051
  * remove obsolete code: #1082
  * sort email addresses alphabetically in dialog picker: #130
  * improve error messages: #835, #1056
  * improve log messages: #1069
  * wsapi semantic improvements: #1083, #835
  * logging in with a primary email address no longer forces you to re-enter your password when subsequently using a secondary address: #1049
  * Fix IE specific issue where cookies with same name on domain and subdomain would collide: #296
  * long emails look better: #1100

train-2012.02.02:
  * i18n support, now BrowserID speaks your language: #926, #936, #977, #1013, #1031
  * improved error screens on slow server responses: #913, #915
  * better cache headers on all html resources (which Vary by Accept-Languages): #226, #620, #920, #938
  * cosmetic fixes: #918, #947, #966, #981, #1020, #987
  * preliminary work to improve messaging when cookies are disabled: #835
  * remove dead code: #925
  * fix include.orig.js: #921, #911
  * load testing compatibility and minified resources are no longer mutually exclusive: #939
  * improve usability via default button focus (just hit enter in more places): #946, #960
  * scripts to deploy to an amazon EC2 instance.
  * improve configuration mechanism: #582, #1006
  * limit post bodies to verifier: #878
  * cancel from forgot password doesn't cause your email to be, uh, forgotten: #1001
  * remember the users email as they move from screen to screen in the dialog: #984, #1001, #1002, #1003, #1004
  * secondary "cancel" style buttons have a smaller font: #1020
  * build fixes: #1021, #1024
  * (hotfix 2012.02.07) add a l10n-all.json which holds all locales we'll be shipping to production
  * (hotfix 2012.02.07) Fix the missing email address in the "check your email" screen for the forgot password flow: #1058
  * (hotfix 2012.02.07) Modify build process to pick up locales from a .json file
  * (hotfix 2012.02.07) fix production-locales.sh script to defer to the environment for configuration
  * (hotfix 2012.02.13) fix for IE users not seeing error screens sometimes: #1087
  * (hotfix 2012.02.22) add banner announcing brand change

train-2012.01.18:
  * support for 3rd party primary identity providers: #761, #904, #865
  * loadgen improvements
  * Re-license under MPL2: #859, #827
  * clean up unused developer tools (vagrant): #861
  * (primary support) declaration of support now hosted in .well-known/browserid (was 'vep'): #865
  * unit test fixes: #889, #851
  * help link opens in new window: #728
  * fix 'not supported' display in IE7: #831
  * language/rendering refinements: #850, #439, #622, #818, #901, #630, #888, #345, #815
  * front end performance improvements: #899, #910
  * better UX for network timeouts: #905
  * (hotfix 2012.01.23) Remove unwanted scrollbar in dialog: #947
  * (hotfix 2012.01.23) Fix black backgrounds on IE8: #929
  * (hotfix 2012.01.23) fix broken transition to "check your email": #933, #934, #935
  * (hotfix 2012.01.24) Fix "slow script" error on IE8 during keygen on behalf of primary: #956
  * (hotfix 2012.01.24) Publish javascript API to provide a native-support compatible for primaries' auth pages: #909
  * (hotfix 2012.01.24) Allow load testing hooks to be enabled with minified resources: #939
  * (hotfix 2012.01.24) IE8 fixes for primary flow: #962, #961, #958, #955
  * (hotfix 2012.01.24) print correct url for where the user will be directed: #964
  * (hotfix 2012.01.31) fix silent assertions: #972
  * (hotfix 2012.02.01) fix verification of email on a browser other than the initiator: #973, #1026 (and maybe others)

train-2012.01.05:
  * client entropy pool mixes in randomness from server for better browser RNG: #298, #800
  * new assertion format that avoids double (base64) encoding - 33% smaller: #507
  * Turn license URL in ToS into a clickable link: #382
  * limit post requests to 10kb: #822
  * improved password length checks, check in client and server code more often
  * after authenticating we store your userid rather than email in the session (many issues/possible attacks relate to this): #388
  * session cookies are now encrypted, sent only when required, and generally more awesome: #416, #832
  * IE8 display tweaks
  * primary support 90% implemented but disabled in this train (*major* changes including schema, but not user visible)
  * (hotfix on 2012.01.09) explicitly call .removeAllListeners() during http forwarding to eliminate memory leak: #839

train-2011.12.28:
  * improve animation during cert/assertion procedures in dialog: #709
  * user visible error message in dialog when under back breaking load: #738
  * cleanup and removal of stale deps from package.json
  * improve mobile formatting: #747
  * fixes in dialog communication channel: #748
  * add a waiting screen while crypto is running on slow browsers: #706
  * don't allow a user to re-add address they already have verified: #732
  * CSP (content security policy) fixes: #676
  * doc fixes regarding running browserid under vagrant
  * doc fixes regarding new dependencies (libgmp for (much) faster crypto)
  * bcrypt now runs out of process, uses all available cores, allows for app level 503 under extreme load: #694
  * Fix "cancel" in the forgot password screen when accessed via required email: #754
  * first time a user visits browserid.org, show a "learn more" message: #384
  * partial code versioning/cache busting implementation: #226, #687
  * improved build process - resource minification no longer leaves artifacts all over: #700
  * clean up whitespace.  meh.  : #758
  * emails now come from "BrowserID@" instead of "noreply@": #756
  * completely new implementation for cross domain window communication (https://github.com/lloyd/winchan): #764, #766
  * allow canceling of "use a different email: #765
  * improve language and UX of required email flow: #608
  * better, earlier dev errors for required email: #632
  * new assertion format (smaller by 66%) handled by verifier, to be generated by browserid next train: #507
  * now you can change your password: #771, #114
  * load generator improvements: #782
  * improved PRNG: #789, #735
  * fix regressions in the above: #719, #776
  * CSRF token uses better RNG: #800

train-2011.12.08:
  * improve performance of unit tests: #686
  * IE8 fixes: #688
  * logging improvements: #681
  * loadgen fixes: #682
  * android fixes: #704
  * performance improvements: #680
  * moar instrumentation: #691

train-2011.12.01:
  * BrowserID now requires NodeJS >= 0.6.2
  * extensive work on load generation tool: #504
  * modularize front-end, remove deps on stealjs and JSMVC: #609, #625, #634
  * front-end refactoring: #578, #611, #608, #650, #654, #655
  * regression fix: account consolidation possible without explicit canceling: #607, #612
  * make it possible to gracefully update domain key at any time: #599
  * domain key now uses RSA-2048: #600
  * optimize (and combine) frontend resources (vepbundle): #606
  * many rpm/packaging updates: #617, #656
  * timestamps on all log entries: #541
  * IE8 fixes: #615
  * unit test fixes: #557 (revisited), #629, #657
  * update_password WSAPI added: #560, #114
  * verifier improvements and unit tests: #467, #598, #605, #643, #642, #645, #646
  * node-mysql driver update - improved for prod env: #648
  * include a link to support.mozilla.com off of browserid.org: #533
  * added command line tool to create and account: #603
  * added command line tool to bcrypt a password: #651
  * fix button heights in firefox on browserid.org: #658
  * make sure logout is called only once in dialog: #666, #630
  * make 'use another email address' more discoverable: #623
  * use statsd for statistics reporting: #662
  * heartbeat checks are now shallow, only indicating presence of a server and basic health: #566
  * keysigner and verifier now saturate multiple cores via 'compute-cluster' module: #213
  * fix spurious console error messages on sites that use postMessage and include.js: #534
  * refine language in verification email: #672
  * (hotfix on 2011.12.02) Fix regression where email rate limiting tooltips in dialog were not shown: #685
  * (hotfix on 2011.12.02) Fix regression where emails sent out had no newlines: #684
  * (hotfix on 2011.12.08) Fix bug where domain key update detection was not working properly, preventing users from logging in: #734
  * (hotfix on 2011.12.08) Fix bugs in "internal api" used by native code (like openwebapps stuff): #601

train-2011.11.17:
  * frontend code restructuring and refactoring
  * process breakup complete (dbwriter, keysigner, browserid, and verifier): #460
  * several updates to production deployment scripts (rpm generation): #571, #575
  * all processes should log and exit hard if misconfigured: #576, #581
  * complete 'keep me signed in' feature: #559, #490
  * simplify and consolidate user facing help links in dialog: #553
  * clean up user facing error messages (email throttling and sent email): #579, #577, #591
  * moved 'this is not me' and 'use a different email' links based on UX suggestions: #459
  * incrementally work to repair load_gen (not yet complete): #504
  * unit test fixes: #504
  * remove extraneous console logging: #574
  * improve email validation in main site (whitespace handling): #583, #429
  * fix serious regressions related to iOS5 fixes that prevented dialog from working the second time on RPs: #580, #588, #589
  * fix "go back and try another" link in dialog: #587
  * added "required email" feature: #491
  * (added 2011.11.18) fix regression - sporadic assertion verification failures: #616

train-2011.11.10:
  * keysigner process now handles certificate generation: #460
  * verifier no longer supports CORS requests: #245
  * experimental support for nodejs 0.6.0: #535
  * reduce access to private key (only the keysigner has access to it): #539
  * improve language of buttons during sign-in: #198
  * better error messaging during sign-in/up interactions on main site: #542
  * user only has to type their browserid password every two weeks (not one): #543
  * upgrade mysql driver - no crash upon idle reconnection: #540
  * address regression in #540 - reconnect to proper database (also fixes 'create_schema' flag): #548
  * implement 'keep me signed in' - includes API changes and UX/UI changes: #490
  * front end unit test improvements: #542, #408
  * fix regression in tooltips (weren't showing contents): #547
  * calls to __heartbeat__ aren't logged: #537
  * strip whitespace on email input: #429
  * fix sporadic errors in unit tests: #550, #556
  * crypto changes to support IE8: #244
  * fix tab ordering in UI: #544
  * chrome specific UI fixes: #552
  * better UI feedback when hovering over buttons: #553
  * reorganization of browserid process, breakout of dbwriter (not yet enabled): #460
  * improve log message error levels (be sparing with 'error'): #509

train-2011.11.03:
  * Remember the last used email for a site, and optimize the default selection based on this: #1
  * Fix regression where verification of assertions would fail for https sites: #500 (also hot-fixed in production https://github.com/mozilla/browserid/commit/1528364)
  * improved end user visible error messages: #448, #465, #512, #515
  * style/transition improvements for desktop and mobile devices: #494, #502, #522, #527
  * refuse to send out more than one email per minute to the same address: #430
  * be *really* smart about how long to display tool-tips in the dialog: #508
  * behave reasonably (at least display content) when javascript is disabled: #510
  * remember the users email as they transition between screens, when appropriate: #476
  * Suppress iOS autocapitalizion and auto-correction for email addresses: #464
  * Improve front end email address validation: #513
  * Improve repository organization: #503, #488
  * As part of above and in prep for #460 - all processes (browserid, verifier, etc) are now always run separately (never combined into the same express instance)
  * Test improvements: #520, #530, #531
  * Fix undefined reference (crash) in verifier after verification failure: #523 (hot-fixed in production: https://github.com/mozilla/browserid/commit/ba3c53)
  * Remove UI that corresponds to unimplemented features: #519
  * Handle upper case letters in domain part of email addresses properly: #501
  * Use a more conventional log format that includes time-stamps when logging to file: #234
  * Shutdown gracefully whenever possible, and always log why we go down: #529
  * 'LOG_TO_CONSOLE' env var for verbose console output during tests: #530
  * more checks around '/code_update' URL invocation: bug #699171
  * Many minor bug-fixes: #497, #532
  * (2011.11.08) don't crash on mysql connection timeout: #540

train-2011.10.27:
  * link fixing ('need help?' to point to SUMO): #378
  * unit tests repaired: #469 (broken in fix to #82)
  * improve handling of network errors: #448
  * improve styling and language of email confirmation page: #349
  * logging improvements: #455
  * RPM generation script created (for installation of browserid on redhat [moz prod] boxes): #478
  * SCHEMA CHANGES to improve database performance and scalability: #480
  * change the health check call from '/ping.txt' to '/__heartbeat__': #481
  * remove application level network timeouts (let the network stack do its job, the user can cancel if they get sick of it): #485
  * improve messaging for unsupported browsers: #273, #484
  * developer documentation improvements: #496

train-2011.10.20:
  * android < 3.0 now supported: #461
  * properly set assertion expiration time to when they expire, not when they're issued: #433, #457, #458
  * update privacy policy language to jive with new UI: #381
  * add redirects for old URLs that no longer exist with the new UI: #376
  * inside the minified include.js, link to uncompressed version for developer convenience and discovery: #432
  * language tweaks: #437, #444
  * improve button UI appearance on opera and IE: #435
  * improve visual feedback for links: #440
  * UI fixes for > 2 email addresses on iOS: #417
  * smooth out screen transitions in dialog: #369
  * improved "check your email" screen on mobile: #462
  * no auto-caps nor auto-correct for iOS in add email field: #464
  * improve event listening on input fields: #406
  * remember email when moving user from signup to sign-in for known email address: #108
  * don't call sync_emails more than necessary: #434
  * assertions now include full origin (scheme+host+port).  verifier accepts only host+port OR full origin, and returns whatever RP sends for back compat: #82

train-2011.10.13:
  * fix verification of email in different browser than where verification is initiated: #336
  * Android < 3.0 (browsers that can't handle JSON.parse("null")) now blocked explicitly (until we complete support)
  * textual fixes to about page: #350
  * 'cancel account' link added to manage page: #405
  * warn user that removing last email address effectively cancels account: #394, #404, #137
  * fixed signing dialog hang when you delete an email on manage page while dialog is open (now that's not obscure :P): #401
  * Optimize UI in case where user has only 1 email address: #412
  * smooth out transition from pick email to add new email pages: #410
  * reposition remove buttons on manage page: #409
  * identity and labs links open in new tabs: #380
  * fix innocuous (but ugly) error in firefox error console: #390
  * implement dynamic bcrypt work factor update: #204
  * default work factor is now at 12 (NOTE: [re]authentication now takes 6x longer - ~600ms on our current hardware): #212
  * many test fixes, and code refactoring, cleanup, and reorganization
  * accept SMTP parameters from the environment: #214 (not yet closed)
  * WSAPI CHANGES (https://github.com/mozilla/browserid/commit/511b56): all server responses are now objects: #217, #325

train-2011.10.06:
  * full site & dialog redesign: (many, many closed issues are related to this, including #269, #343, #342, #347, #354, #356, #357, #350, #349, #364, #346, #336)
  * improved debugging, all network callbacks are invoked asynchronously: #276
  * MYSQL SCHEMA CHANGE: passwd field no longer in staged table (password is now set after verify link clickthrough)
  * MYSQL SCHEMA CHANGE: add index to emails table: #209
  * WSAPI CHANGES (to support new UI): https://github.com/mozilla/browserid/commit/b6ee51
  * WSAPI CHANGES: a mis-set client clock no longer causes invalid assertions to be issued (wsapi changed to minimize network requests): #329
  * disallow re-registration of existing account: #333
  * (non-visible) namespacing in dialog code: #275
  * API BREAKING CHANGE: verifier no longer supports GET requests: #98
  * significant performance / UX improvement - keys are generated and certified when needed, not all upfront at sign-in: #278
  * remove 'download printable format' language from privacy policy: #280
  * faster keygen via crypto optimizations: https://github.com/mozilla/browserid/commit/778433
  * improvements to mobile layout & usability (specific to the new UI)
  * more user visible error messages to improve community sourced problem reports: #335
  * IE8 improvements (still not fully supported): #246, #361, #346
  * cookie fixes revisited, now on upstream version of connect-cookie-session: #310
  * (merged 2011.10.07) fix unstyled flash at first dialog display: #365

train-2011.09.29:
  * shortly after dialog is spawned, we remove the four random chars in the fragment (aesthetic)
  * fix bug where session duration had an upper bound of 7 days - the time the server was running: #310
  * fix bug where a user could go longer than 1 week without re-authenticating: #309
  * fix link on /developers page to verfier source: #326
  * (merged 2011.10.04) fix issue where a wrong-set client clock could prevent login: #329
  * (external fix in myfavoritebeer) IE9 support: #240

train-2011.09.22:
  * migrate to browserid signed certificates rather than keypairs where browserid hosts the public key: https://github.com/mozilla/browserid/issues?milestone=6
  * IE9 support
  * partial IE8 support (not yet usable, several small remaining bugs, and abysmal performance)
  * development harness (./run.js) now respects an IP_ADDRESS env var to bind to a specific address (other than 127.0.0.1)
  * improved first-time development experience: `git clone && cd browserid && npm install && npm run`
  * initial support for running locally under virtualbox via vagrant: #261 (thanks ozten!)
  * (fix 2011.09.23) fix race condition between relay iframe and window introduced with IE9 support: #287
  * (fix 2011.09.23) fix blank popup on second signin invocation in same session in Firefox: #286
  * (fix 2011.09.23) explicitly disable caching for /wsapi calls, prevents unwanted caching of CSRF and friends: #294

train-2011.09.01:
  * /ws_api/set_key always returns returns value instead of HTTP 204 response: #219
  * update javascript mvc to 3.1.0.
  * major interframe/window communication change using a hidden relay iframe to facilitate IE: #97 (still open)
  * link colors on browserid.org are consistent: #227

train-2011.08.25:
  * created command line load generation tool and performance analysis work: #125
  * beginning unit/functional tests for front end: #183
  * front end refactor to facilitate unit/functional tests and UX iteration: #183
  * error messages are shown on front end: #184
  * users must now verify account ownership before attempting a key sync.
  * manage page date format: #191
  * manage page button only displayed if user is currently authenticated: #195
  * manage page emails are synced on page open: #181
  * wsapi_client created for clients needing programatic access to wsapi.
  * harden set_key against duplicate keys.
  * fix new email addresses added not being synced on client: #199
  * upgrade to bcrypt 0.2.4.
  * minify include.js by default: #206
  * more than one email address can be added per dialog lifespan: #215
  * verifyier no longer verifies assertions issued by another server.
  * (2011.08.31) no error message displayed if you try to authenticate with an invalid u/p: #222

train-2011.08.18:
  * upon clickthrough of the email link, don't have the browser window close itself: #162
  * passwords must be between 8 and 80 chars: #155
  * improved handling of emailing & verification urls during local development & testing: #88
  * language changes in dialog: #150
  * many improvements to unit tests: #171
  * forgotten password flow was broken with port to mysql, fixed: #170
  * improved metrics reporting abstraction: #168
  * moved all server logging into a single file: #169
  * all files created at execution time are now in one location: #172
  * developer ergonomics - improved colorized logging with terse webserver output to console
  * always require a user to authenticate if they don't have an active session: #74
  * improved CSRF protection to fix race conditions in previous train: #173

train-2011.08.12:
  * massive zero-user-visibile refactoring of dialog javascript.
  * fix cancel button in "waiting for verification state": #147
  * all browserid source is now tri-licensed (MPL1.1/GPL/LGPL): #141
  * fixes for mobile firefox (fennec): #140
  * mysql support implemented for browserid (default persistence production): #71
  * json persistence support added - a standalone dead simple persistence layer which is the default for local development and requires no external software.
  * email secrets are now persisted in the database, so upon server restart outstanding verification links are no longer invalidated: #91
  * (website) styling changes - like fix issues where links on dev page were being displayed white on white.

train-2011.08.04:
  * when user closes dialog without clicking "cancel", properly return 'null' to the webpage (via getVerifiedEmail callback): #107
  * improve checks to warn developer that prerequisite software is missing: #110
  * parameterize software to support multiple deployment environments (dev/beta/prod): #102, #52
  * documentation updates.
  * improved logging (using the winston logging framework for node.js)
  * [website] fixed inclusion of youtube video (now over https to keep browsers from getting scared about mixed mode resource inclusion)

train-1:
  * beginning of time, everything is new.
  * (2011.08.03) include youtube video embedding over https: #112
  * (2011.08.04) fix mozillalabs.com link in dialog: #116<|MERGE_RESOLUTION|>--- conflicted
+++ resolved
@@ -8,12 +8,9 @@
   * unit test improvements: #2759
   * dump more environmental information at process start: #2800
   * CEF logging: #2799
-<<<<<<< HEAD
-  * (hotfix 2012.12.11) verifier default port number fix
-=======
+  * (hotfix 2012.12.11) verifier default port number fix: bug #820446
   * (hotfix 2012.12.12) fix ie8 exceptions noticed in unit tests: #2846
   * (hotfix 2012.12.12) fixes how warning screens are shown and dismissed #2839
->>>>>>> ec1b4249
 
 train-2012.11.23:
   * New selenium tests authored in node.js merged.
