--- conflicted
+++ resolved
@@ -14,12 +14,8 @@
   * minify include.js by default: #206
   * more than one email address can be added per dialog lifespan: #215
   * verifyier no longer verifies assertions issued by another server.
-<<<<<<< HEAD
-
-=======
   * (2011.08.31) no error message displayed if you try to authenticate with an invalid u/p: #222
 	
->>>>>>> 2f3fe55c
 train-2011.08.18:
   * upon clickthrough of the email link, don't have the browser window close itself: #162
   * passwords must be between 8 and 80 chars: #155
