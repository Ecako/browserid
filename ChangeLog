--- conflicted
+++ resolved
@@ -25,11 +25,8 @@
   * keysigner and verifier now saturate multiple cores via 'compute-cluster' module: #213
   * fix spurious console error messages on sites that use postMessage and include.js: #534
   * refine language in verification email: #672
-<<<<<<< HEAD
-=======
   * (hotfix 2011.12.02) Fix regression where email rate limiting tooltips in dialog were not shown: #685
   * (hotfix 2011.12.02) Fix regression where emails sent out had no newlines: #684
->>>>>>> 2735c215
 
 train-2011.11.17:
   * frontend code restructuring and refactoring
