--- conflicted
+++ resolved
@@ -1,13 +1,8 @@
 %define _rootdir /opt/browserid
 
 Name:          browserid-server
-<<<<<<< HEAD
-Version:       0.2012.08.03
+Version:       0.2012.08.17
 Release:       1%{?dist}_%{svnrev}
-=======
-Version:       0.2012.07.30
-Release:       4%{?dist}_%{svnrev}
->>>>>>> 5cfd2d99
 Summary:       BrowserID server
 Packager:      Gene Wood <gene@mozilla.com>
 Group:         Development/Libraries
