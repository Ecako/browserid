This is an exploration of the distributed identity system
[described here](https://wiki.mozilla.org/Labs/Identity/VerifiedEmailProtocol).

## Required software:

All of the servers here are based on node.js, and some number of 3rd party node modules are required to make them go.  ([npm](http://npmjs.org/) is a good way to get these libraries)

* node.js (>= 0.4.5): http://nodejs.org/
* express (>= 2.3.11): http://senchalabs.github.com/express/
* xml2js (>= 0.1.5)
* sqlite (>= 1.0.3)
* mustache (>= 0.3.1)
* cookie-sessions (>= 0.0.2)
* nodemailer (>= 0.1.18)
* vows (>= 0.5.8)
* bcrypt (>= 0.2.3)
* ejs (>= 0.4.3)
<<<<<<< HEAD
* temp (>= 0.2.0)
=======
* express-csrf (>= 0.3.2)
* uglify (>= 1.0.6)
>>>>>>> 55bd7a09

## Getting started:

1. install required software
2. run the top level *run.js* script: `node ./run.js`
3. visit the demo application ('rp') in your web browser (url output on the console at runtime)␁

## Testing

We should start using this:

  https://github.com/LearnBoost/tobi

for integration testing

and straight Vows for unit testing<|MERGE_RESOLUTION|>--- conflicted
+++ resolved
@@ -15,12 +15,9 @@
 * vows (>= 0.5.8)
 * bcrypt (>= 0.2.3)
 * ejs (>= 0.4.3)
-<<<<<<< HEAD
 * temp (>= 0.2.0)
-=======
 * express-csrf (>= 0.3.2)
 * uglify (>= 1.0.6)
->>>>>>> 55bd7a09
 
 ## Getting started:
 
