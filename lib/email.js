/* this Source Code Form is subject to the terms of the Mozilla Public
 * License, v. 2.0. If a copy of the MPL was not distributed with this
 * file, You can obtain one at http://mozilla.org/MPL/2.0/. */

const
emailer = require('nodemailer'),
fs = require('fs'),
path = require('path'),
ejs = require('ejs'),
config = require('./configuration.js'),
logger = require('./logging.js').logger,
url = require('url');

/* if smtp parameters are configured, use them */
try { var smtp_params = config.get('smtp'); } catch(e) {};
if (smtp_params && smtp_params.host) {
  emailer.SMTP = {
    host: smtp_params.host,
    port: smtp_params.port
  };
  logger.info("delivering email via SMTP host: " +  emailer.SMTP.host);
  if (smtp_params.user) {
    emailer.SMTP.use_authentication = true;
    emailer.SMTP.user = smtp_params.user;
    emailer.SMTP.pass = smtp_params.pass;

    logger.info("authenticating to email host as " +  emailer.SMTP.user);
  }
}

const TEMPLATE_PATH = path.join(__dirname, "..", "resources", "email_templates");

// the underbar decorator to allow getext to extract strings
function _(str) { return str; }

// a map of all the different emails we send
const templates = {
  "new": {
    landing: 'verify_email_address',
    subject: _("Confirm email address for Persona"),
    template: fs.readFileSync(path.join(TEMPLATE_PATH, 'new.ejs')),
    templateHTML: fs.readFileSync(path.join(TEMPLATE_PATH, 'new.html.ejs'))
  },
  "reset": {
    landing: 'reset_password',
    subject: _("Reset Persona password"),
    template: fs.readFileSync(path.join(TEMPLATE_PATH, 'reset.ejs')),
    templateHTML: fs.readFileSync(path.join(TEMPLATE_PATH, 'reset.html.ejs'))
  },
  "confirm": {
    landing: 'confirm',
    subject: _("Confirm email address for Persona"),
    template: fs.readFileSync(path.join(TEMPLATE_PATH, 'confirm.ejs')),
    templateHTML: fs.readFileSync(path.join(TEMPLATE_PATH, 'confirm.html.ejs'))
  }
};

// now turn file contents into compiled templates
Object.keys(templates).forEach(function(type) {
  templates[type].template = ejs.compile(templates[type].template.toString());
  if (templates[type].templateHTML) {
    templates[type].templateHTML = ejs.compile(templates[type].templateHTML.toString());
  }
});


var interceptor = undefined;

/**
 * allow clients to intercept email messages programatically for local
 * testing. The `interceptor` is a function which accepts three arguments,
 *
 *   * `email` - the email that is being verified
 *   * `site` - the RP
 *   * `secret` - the verification secret (usually embedded into a url)
 *
 * Limitations: only a single interceptor may be set, generalize
 * as needed.
 */
exports.setInterceptor = function(callback) {
  interceptor = callback;
};

//TODO send in localeContext
function doSend(email_type, email, site, secret, langContext) {
  if (!templates[email_type]) throw "unknown email type: " + email_type;

  // remove scheme from site to make it more human
  site = url.parse(site).hostname;

  var email_params = templates[email_type];

  var public_url = config.get('public_url') + "/" + email_params.landing + "?token=" + encodeURIComponent(secret),
      GETTEXT = langContext.gettext,
      format = langContext.format;

  if (interceptor) {
    interceptor(email, site, secret);
  } else if (config.get('email_to_console')) {
    // log verification email to console separated by whitespace.
    console.log("\nVERIFICATION URL:\n" + public_url + "\n");
  } else {
    var templateArgs = {
      link: public_url,
      site: site,
      gettext: GETTEXT,
      format: format
    };

    var mailOpts = {
      // XXX: Ideally this would be a live email address and a response to these email
      // addresses would go into a ticketing system (lloyd/skinny)
      sender: "Persona <no-reply@persona.org>",
      to: email,
      subject: GETTEXT(email_params.subject),
<<<<<<< HEAD
      headers: {
        'X-BrowserID-VerificationURL': public_url,
        'X-BrowserID-RelyingParty': site
      },
      body: email_params.template({
        link: public_url,
        site: site,
        gettext: GETTEXT,
        format: format
      })
    }, function(err, success){
=======
      text: email_params.template(templateArgs)
    };

    if (email_params.templateHTML) {
      mailOpts.html = email_params.templateHTML(templateArgs);
    }

    emailer.send_mail(mailOpts, function(err, success) {
>>>>>>> db4a7c6e
      if (!success) {
        logger.error("error sending email to: " + email + " - " + err);
      }
    });
  };
};

exports.sendNewUserEmail = function(email, site, secret, langContext) {
  doSend('new', email, site, secret, langContext);
};

exports.sendConfirmationEmail = function(email, site, secret, langContext) {
  doSend('confirm', email, site, secret, langContext);
};

exports.sendForgotPasswordEmail = function(email, site, secret, langContext) {
  doSend('reset', email, site, secret, langContext);
};<|MERGE_RESOLUTION|>--- conflicted
+++ resolved
@@ -113,20 +113,11 @@
       sender: "Persona <no-reply@persona.org>",
       to: email,
       subject: GETTEXT(email_params.subject),
-<<<<<<< HEAD
+      text: email_params.template(templateArgs),
       headers: {
         'X-BrowserID-VerificationURL': public_url,
         'X-BrowserID-RelyingParty': site
-      },
-      body: email_params.template({
-        link: public_url,
-        site: site,
-        gettext: GETTEXT,
-        format: format
-      })
-    }, function(err, success){
-=======
-      text: email_params.template(templateArgs)
+      }
     };
 
     if (email_params.templateHTML) {
@@ -134,7 +125,6 @@
     }
 
     emailer.send_mail(mailOpts, function(err, success) {
->>>>>>> db4a7c6e
       if (!success) {
         logger.error("error sending email to: " + email + " - " + err);
       }
