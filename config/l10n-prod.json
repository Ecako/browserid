{
"supported_languages": [
<<<<<<< HEAD
    "ca", "cs", "de", "el", "en-US", "es", "et", "eu", "fr", "fy",
    "ga", "gl", "he", "hr", "hu", "it", "ja", "lij", "lt", "nl", "pa", "pl", "pt-BR", "rm",
    "ru", "sk", "sl", "sq", "sv", "tr", "zh-CN", "zh-TW"
=======
    "bg", "ca", "cs", "da", "de", "el", "en-US", "eo", "es", "et",
    "eu", "fi", "fr", "fy", "ga", "gd", "gl", "he", "hr", "hu",
    "id", "it", "ja", "ko", "lij", "lt", "nl", "pa", "pl", "pt-BR",
    "rm", "ru", "sk", "sl", "sq", "sr", "sv", "tr", "zh-CN", "zh-TW"
>>>>>>> 1d4d06bb
  ]
}<|MERGE_RESOLUTION|>--- conflicted
+++ resolved
@@ -1,14 +1,8 @@
 {
 "supported_languages": [
-<<<<<<< HEAD
-    "ca", "cs", "de", "el", "en-US", "es", "et", "eu", "fr", "fy",
-    "ga", "gl", "he", "hr", "hu", "it", "ja", "lij", "lt", "nl", "pa", "pl", "pt-BR", "rm",
-    "ru", "sk", "sl", "sq", "sv", "tr", "zh-CN", "zh-TW"
-=======
     "bg", "ca", "cs", "da", "de", "el", "en-US", "eo", "es", "et",
     "eu", "fi", "fr", "fy", "ga", "gd", "gl", "he", "hr", "hu",
     "id", "it", "ja", "ko", "lij", "lt", "nl", "pa", "pl", "pt-BR",
     "rm", "ru", "sk", "sl", "sq", "sr", "sv", "tr", "zh-CN", "zh-TW"
->>>>>>> 1d4d06bb
   ]
 }