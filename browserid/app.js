/* ***** BEGIN LICENSE BLOCK *****
 * Version: MPL 1.1/GPL 2.0/LGPL 2.1
 *
 * The contents of this file are subject to the Mozilla Public License Version
 * 1.1 (the "License"); you may not use this file except in compliance with
 * the License. You may obtain a copy of the License at
 * http://www.mozilla.org/MPL/
 *
 * Software distributed under the License is distributed on an "AS IS" basis,
 * WITHOUT WARRANTY OF ANY KIND, either express or implied. See the License
 * for the specific language governing rights and limitations under the
 * License.
 *
 * The Original Code is Mozilla BrowserID.
 *
 * The Initial Developer of the Original Code is Mozilla.
 * Portions created by the Initial Developer are Copyright (C) 2011
 * the Initial Developer. All Rights Reserved.
 *
 * Contributor(s):
 *
 * Alternatively, the contents of this file may be used under the terms of
 * either the GNU General Public License Version 2 or later (the "GPL"), or
 * the GNU Lesser General Public License Version 2.1 or later (the "LGPL"),
 * in which case the provisions of the GPL or the LGPL are applicable instead
 * of those above. If you wish to allow use of your version of this file only
 * under the terms of either the GPL or the LGPL, and not to allow others to
 * use your version of this file under the terms of the MPL, indicate your
 * decision by deleting the provisions above and replace them with the notice
 * and other provisions required by the GPL or the LGPL. If you do not delete
 * the provisions above, a recipient may use your version of this file under
 * the terms of any one of the MPL, the GPL or the LGPL.
 *
 * ***** END LICENSE BLOCK ***** */

const
fs = require('fs'),
path = require('path'),
url = require('url'),
wsapi = require('./lib/wsapi.js'),
httputils = require('./lib/httputils.js'),
webfinger = require('./lib/webfinger.js'),
sessions = require('connect-cookie-session'),
express = require('express'),
secrets = require('../libs/secrets.js'),
db = require('./lib/db.js'),
configuration = require('../libs/configuration.js'),
substitution = require('../libs/substitute.js');
metrics = require("../libs/metrics.js"),
logger = require("../libs/logging.js").logger;

logger.info("browserid server starting up");

// open the databse
db.open(configuration.get('database'));

const COOKIE_SECRET = secrets.hydrateSecret('browserid_cookie', configuration.get('var_path'));
const COOKIE_KEY = 'browserid_state';

function internal_redirector(new_url) {
  return function(req, resp, next) {
    req.url = new_url;
    return next();
  };
}

function router(app) {
  app.set("views", __dirname + '/views');

  app.set('view options', {
    production: configuration.get('use_minified_resources')
  });

  // this should probably be an internal redirect
  // as soon as relative paths are figured out.
  app.get('/sign_in', function(req, res, next ) {
    metrics.userEntry(req);
    res.render('dialog.ejs', {
      title: 'A Better Way to Sign In',
      layout: false,
      production: configuration.get('use_minified_resources')
    });
  });

  // simple redirects (internal for now)
  app.get('/register_iframe', internal_redirector('/dialog/register_iframe.html'));

  // Used for a relay page for communication.
  app.get('/relay', function(req, res, next ) {
    // Allow the relay to be run within a frame
    res.removeHeader('x-frame-options');
    res.render('relay.ejs', {
      layout: false,
      production: configuration.get('use_minified_resources')
    });
  });


  app.get('/', function(req,res) {
    res.render('index.ejs', {title: 'A Better Way to Sign In', fullpage: true});
  });

  app.get(/^\/prove(\.html)?$/, function(req,res) {
    res.render('prove.ejs', {title: 'Verify Email Address', fullpage: false});
  });

  app.get(/^\/signup(\.html)?$/, function(req, res) {
    res.render('signup.ejs', {title: 'Sign Up', fullpage: false});
<<<<<<< HEAD
  });

  app.get(/^\/signin(\.html)?$/, function(req, res) {
    res.render('signin.ejs', {title: 'Sign In', fullpage: false});
  });

=======
  });

  app.get(/^\/signin(\.html)?$/, function(req, res) {
    res.render('signin.ejs', {title: 'Sign In', fullpage: false});
  });

>>>>>>> f0c8fc4f
  app.get(/^\/about(\.html)?$/, function(req, res) {
    res.render('about.ejs', {title: 'About', fullpage: false});
  });

  app.get(/^\/tos(\.html)?$/, function(req, res) {
    res.render('tos.ejs', {title: 'Terms of Service', fullpage: false});
  });

  app.get(/^\/privacy(\.html)?$/, function(req, res) {
    res.render('privacy.ejs', {title: 'Privacy Policy', fullpage: false});
  });

  // register all the WSAPI handlers
  wsapi.setup(app);

  app.get('/users/:identity.xml', function(req, resp, next) {
    webfinger.renderUserPage(req.params.identity, function (resultDocument) {
      if (resultDocument === undefined) {
        httputils.fourOhFour(resp, "I don't know anything about: " + req.params.identity + "\n");
      } else {
        httputils.xmlResponse(resp, resultDocument);
      }
    });
  });

  app.get('/code_update', function(req, resp, next) {
    logger.warn("code updated.  shutting down.");
    process.exit();
  });
};

exports.setup = function(server) {
  // request to logger, dev formatted which omits personal data in the requests
  server.use(express.logger({
    format: 'dev',
    stream: {
      write: function(x) {
        logger.info(typeof x === 'string' ? x.trim() : x);
      }
    }
  }));

  // over SSL?
  var overSSL = (configuration.get('scheme') == 'https');
  
  server.use(express.cookieParser());

  var cookieSessionMiddleware = sessions({
    secret: COOKIE_SECRET,
    key: COOKIE_KEY,
    cookie: {
      path: '/wsapi',
      httpOnly: true,
      // IMPORTANT: we allow users to go 1 weeks on the same device
      // without entering their password again
      maxAge: (7 * 24 * 60 * 60 * 1000), 
      secure: overSSL
    }
  });

  // cookie sessions
  server.use(function(req, resp, next) {
    // cookie sessions are only applied to calls to /wsapi
    // as all other resources can be aggressively cached
    // by layers higher up based on cache control headers.
    // the fallout is that all code that interacts with sessions
    // should be under /wsapi
    if (/^\/wsapi/.test(req.url)) {
      // we set this parameter so the connect-cookie-session
      // sends the cookie even though the local connection is HTTP
      // (the load balancer does SSL)
      if (overSSL)
        req.connection.proxySecure = true;

      return cookieSessionMiddleware(req, resp, next);

    } else {
      return next();
    }
  });

  server.use(express.bodyParser());

  // Check CSRF token early.  POST requests are only allowed to
  // /wsapi and they always must have a valid csrf token
  server.use(function(req, resp, next) {
    // only on POSTs
    if (req.method == "POST") {
      var denied = false;
      if (!/^\/wsapi/.test(req.url)) { // post requests only allowed to /wsapi
        denied = true;
        logger.warn("CSRF validation failure: POST only allowed to /wsapi urls.  not '" + req.url + "'");        
      }

      if (req.session === undefined) { // there must be a session
        denied = true;
        logger.warn("CSRF validation failure: POST calls to /wsapi require an active session");        
      }
      
      // the session must have a csrf token
      if (typeof req.session.csrf !== 'string') {
        denied = true;
        logger.warn("CSRF validation failure: POST calls to /wsapi require an csrf token to be set");
      }

      // and the token must match what is sent in the post body
      if (req.body.csrf != req.session.csrf) {
        denied = true;
        // if any of these things are false, then we'll block the request
        logger.warn("CSRF validation failure, token mismatch. got:" + req.body.csrf + " want:" + req.session.csrf);
      }

      if (denied) return httputils.badRequest(resp, "CSRF violation");

    }
    return next();
  });

  // a tweak to get the content type of host-meta correct
  server.use(function(req, resp, next) {
    if (req.url === '/.well-known/host-meta') {
      resp.setHeader('content-type', 'text/xml');
    }
    next();
  });

  // Strict Transport Security
  server.use(function(req, resp, next) {
      if (overSSL) {
        // expires in 30 days, include subdomains like www
        resp.setHeader("Strict-Transport-Security", "max-age=2592000; includeSubdomains");
      }
      next();
    });

  // prevent framing
  server.use(function(req, resp, next) {
    //resp.setHeader('x-frame-options', 'DENY');
    next();
  });

  // add middleware to re-write urls if needed
  configuration.performSubstitution(server);

  // add the actual URL handlers other than static
  router(server);
}

exports.shutdown = function() {
  db.close();
};<|MERGE_RESOLUTION|>--- conflicted
+++ resolved
@@ -106,21 +106,12 @@
 
   app.get(/^\/signup(\.html)?$/, function(req, res) {
     res.render('signup.ejs', {title: 'Sign Up', fullpage: false});
-<<<<<<< HEAD
   });
 
   app.get(/^\/signin(\.html)?$/, function(req, res) {
     res.render('signin.ejs', {title: 'Sign In', fullpage: false});
   });
 
-=======
-  });
-
-  app.get(/^\/signin(\.html)?$/, function(req, res) {
-    res.render('signin.ejs', {title: 'Sign In', fullpage: false});
-  });
-
->>>>>>> f0c8fc4f
   app.get(/^\/about(\.html)?$/, function(req, res) {
     res.render('about.ejs', {title: 'About', fullpage: false});
   });
