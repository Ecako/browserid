--- conflicted
+++ resolved
@@ -18,7 +18,7 @@
     } else {
       params_in_request = req.query;
     }
-    
+
     try {
       params.forEach(function(k) {
         if (!params_in_request.hasOwnProperty(k) || typeof params_in_request[k] !== 'string') {
@@ -59,137 +59,26 @@
       httputils.jsonResponse(resp, known);
     });
   });
-  
+
   /* First half of account creation.  Stages a user account for creation.
    * this involves creating a secret url that must be delivered to the
    * user via their claimed email address.  Upon timeout expiry OR clickthrough
    * the staged user account transitions to a valid user account */
   app.post('/wsapi/stage_user', checkParams([ "email", "pass", "pubkey", "site" ]), function(req, resp) {
-    
+
     // bcrypt the password
     // we should be cloning this object here.
     var stageParams = req.body;
     stageParams['hash'] = bcrypt.encrypt_sync(stageParams.pass, bcrypt.gen_salt_sync(10));
-    
+
     try {
       // upon success, stage_user returns a secret (that'll get baked into a url
       // and given to the user), on failure it throws
       var secret = db.stageUser(stageParams);
-      
-<<<<<<< HEAD
-      // bcrypt the password
-      // we should be cloning this object here.
-      var stageParams = req.body;
-      stageParams['hash'] = bcrypt.encrypt_sync(stageParams.pass, bcrypt.gen_salt_sync(10));
-        
-      try {
-        // upon success, stage_user returns a secret (that'll get baked into a url
-        // and given to the user), on failure it throws
-        var secret = db.stageUser(stageParams);
-        
-        // store the email being registered in the session data
-        if (!req.session) req.session = {};
-        
-        // store inside the session the details of this pending verification
-        req.session.pendingVerification = {
-          email: stageParams.email,
-          hash: stageParams.hash // we must store both email and password to handle the case where
-          // a user re-creates an account - specifically, registration status
-          // must ensure the new credentials work to properly verify that
-          // the user has clicked throught the email link. note, this salted, bcrypted
-          // representation of a user's password will get thrust into an encrypted cookie
-          // served over an encrypted (SSL) session.  guten, yah.
-        };
-        
-        httputils.jsonResponse(resp, true);
-
-        // let's now kick out a verification email!
-        email.sendVerificationEmail(stageParams.email, stageParams.site, secret);
-
-      } catch(e) {
-        // we should differentiate tween' 400 and 500 here.
-        httputils.badRequest(resp, e.toString());
-      }
-    });
-
-  app.get('/wsapi/registration_status', function(req, resp) {
-      if (!req.session ||
-          (!(typeof req.session.pendingVerification === 'object') &&
-           !(typeof req.session.pendingAddition === 'string')))
-        {
-          httputils.badRequest(resp, "api abuse: registration_status called without a pending email addition/verification");
-          return;
-        }
-
-      // Is the current session trying to add an email, or register a new one?
-      if (req.session.pendingAddition) {
-        // this is a pending email addition, it requires authentication
-        if (!isAuthed(req, resp)) {
-          return httputils.badRequest(resp, "requires authentication");
-        }
-
-        // check if the currently authenticated user has the email stored under pendingAddition
-        // in their acct.
-        db.emailsBelongToSameAccount(req.session.pendingAddition,
-                                     req.session.authenticatedUser,
-                                     function(registered) {
-                                       if (registered) {
-                                         delete req.session.pendingAddition;
-                                         httputils.jsonResponse(resp, "complete");
-                                       } else {
-                                         httputils.jsonResponse(resp, "pending");
-                                       }
-                                     });
-      } else {
-        // this is a pending registration, let's check if the creds stored on the
-        // session are good yet.
-
-        var v = req.session.pendingVerification;
-        db.checkAuth(v.email, function(hash) {
-            if (hash === v.hash) {
-              delete req.session.pendingVerification;
-              req.session.authenticatedUser = v.email;
-              httputils.jsonResponse(resp, "complete");
-            } else {
-              httputils.jsonResponse(resp, "pending");
-            }
-          });
-      }
-    });
-
-
-  app.post('/wsapi/authenticate_user', checkParams(["email", "pass"]), function(req, resp) {
-      db.checkAuth(req.body.email, function(hash) {
-          var success = bcrypt.compare_sync(req.body.pass, hash);
-
-          if (success) {
-            if (!req.session) req.session = {};
-            req.session.authenticatedUser = req.body.email;
-          }
-          httputils.jsonResponse(resp, success);
-        });
-    });
-    
-  app.post('/wsapi/add_email', checkAuthed, checkParams(["email", "pubkey", "site"]), function (req, resp) {
-      try {
-        // upon success, stage_user returns a secret (that'll get baked into a url
-        // and given to the user), on failure it throws
-        var secret = db.stageEmail(req.session.authenticatedUser, req.body.email, req.body.pubkey);
-        
-        // store the email being added in session data
-        req.session.pendingAddition = req.body.email;
-        
-        httputils.jsonResponse(resp, true);
-        
-        // let's now kick out a verification email!
-        email.sendVerificationEmail(req.body.email, req.body.site, secret);
-      } catch(e) {
-        // we should differentiate tween' 400 and 500 here.
-        httputils.badRequest(resp, e.toString());
-=======
+
       // store the email being registered in the session data
       if (!req.session) req.session = {};
-      
+
       // store inside the session the details of this pending verification
       req.session.pendingVerification = {
         email: stageParams.email,
@@ -200,12 +89,12 @@
         // representation of a user's password will get thrust into an encrypted cookie
         // served over an encrypted (SSL) session.  guten, yah.
       };
-      
+
       httputils.jsonResponse(resp, true);
-      
+
       // let's now kick out a verification email!
       email.sendVerificationEmail(stageParams.email, stageParams.site, secret);
-      
+
     } catch(e) {
       // we should differentiate tween' 400 and 500 here.
       httputils.badRequest(resp, e.toString());
@@ -220,14 +109,14 @@
       httputils.badRequest(resp, "api abuse: registration_status called without a pending email addition/verification");
       return;
     }
-    
+
     // Is the current session trying to add an email, or register a new one?
     if (req.session.pendingAddition) {
       // this is a pending email addition, it requires authentication
       if (!isAuthed(req, resp)) {
         return httputils.badRequest(resp, "requires authentication");
       }
-      
+
       // check if the currently authenticated user has the email stored under pendingAddition
       // in their acct.
       db.emailsBelongToSameAccount(req.session.pendingAddition,
@@ -243,10 +132,10 @@
     } else {
       // this is a pending registration, let's check if the creds stored on the
       // session are good yet.
-      
+
       var v = req.session.pendingVerification;
-      db.checkAuthHash(v.email, v.hash, function(authed) {
-        if (authed) {
+      db.checkAuth(v.email, function(hash) {
+        if (hash === v.hash) {
           delete req.session.pendingVerification;
           req.session.authenticatedUser = v.email;
           httputils.jsonResponse(resp, "complete");
@@ -256,30 +145,31 @@
       });
     }
   });
-  
-  
+
+
   app.post('/wsapi/authenticate_user', checkParams(["email", "pass"]), function(req, resp) {
-    db.checkAuth(req.body.email, req.body.pass, function(rv) {
-      if (rv) {
+    db.checkAuth(req.body.email, function(hash) {
+      var success = bcrypt.compare_sync(req.body.pass, hash);
+
+      if (success) {
         if (!req.session) req.session = {};
         req.session.authenticatedUser = req.body.email;
->>>>>>> 98795f13
       }
-      httputils.jsonResponse(resp, rv);
-    });
-  });
-  
+      httputils.jsonResponse(resp, success);
+    });
+  });
+
   app.post('/wsapi/add_email', checkAuthed, checkParams(["email", "pubkey", "site"]), function (req, resp) {
     try {
       // upon success, stage_user returns a secret (that'll get baked into a url
       // and given to the user), on failure it throws
       var secret = db.stageEmail(req.session.authenticatedUser, req.body.email, req.body.pubkey);
-      
+
       // store the email being added in session data
       req.session.pendingAddition = req.body.email;
-      
+
       httputils.jsonResponse(resp, true);
-      
+
       // let's now kick out a verification email!
       email.sendVerificationEmail(req.body.email, req.body.site, secret);
     } catch(e) {
@@ -290,7 +180,7 @@
 
   app.post('/wsapi/remove_email', checkAuthed, checkParams(["email"]), function(req, resp) {
     var email = req.body.email;
-    
+
     db.removeEmail(req.session.authenticatedUser, email, function(error) {
       if (error) {
         console.log("error removing email " + email);
