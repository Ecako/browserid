// a module which implements the authorities web server api.
// it used to be that we stuffed every function in exports.
// now we're using proper express function registration to deal
// with HTTP methods and the like, apply middleware, etc.

const
db = require('./db.js'),
url = require('url'),
httputils = require('./httputils.js');
email = require('./email.js'),
bcrypt = require('bcrypt');

function checkParams(params) {
  return function(req, resp, next) {
    var params_in_request=null;
    if (req.method === "POST") {
      params_in_request = req.body;
    } else {
      params_in_request = req.query;
    }

    try {
      params.forEach(function(k) {
        if (!params_in_request.hasOwnProperty(k) || typeof params_in_request[k] !== 'string') {
          throw k;
        }
      });
    } catch(e) {
      console.log("error : " + e.toString());
      return httputils.badRequest(resp, "missing '" + e + "' argument");
    }
    next();
  };
}

function isAuthed(req) {
  var result= (req.session && typeof req.session.authenticatedUser === 'string');
  return result;
}

// turned this into a proper middleware
function checkAuthed(req, resp, next) {
  if (!isAuthed(req)) {
    return httputils.badRequest(resp, "requires authentication");
  }

  next();
}

function setup(app) {
  /* checks to see if an email address is known to the server
   * takes 'email' as a GET argument */
  app.get('/wsapi/have_email', function(req, resp) {
    // get inputs from get data!
    var email = url.parse(req.url, true).query['email'];
    db.emailKnown(email, function(known) {
      resp.json(known);
    });
  });

  /* First half of account creation.  Stages a user account for creation.
   * this involves creating a secret url that must be delivered to the
   * user via their claimed email address.  Upon timeout expiry OR clickthrough
   * the staged user account transitions to a valid user account */
  app.post('/wsapi/stage_user', checkParams([ "email", "pass", "pubkey", "site" ]), function(req, resp) {

    // bcrypt the password
    // we should be cloning this object here.
    var stageParams = req.body;
    stageParams['hash'] = bcrypt.encrypt_sync(stageParams.pass, bcrypt.gen_salt_sync(10));

    try {
      // upon success, stage_user returns a secret (that'll get baked into a url
      // and given to the user), on failure it throws
      db.stageUser(stageParams, function(secret) {
        // store the email being registered in the session data
        if (!req.session) req.session = {};

<<<<<<< HEAD
        // store inside the session the details of this pending verification
        req.session.pendingVerification = {
          email: stageParams.email,
          hash: stageParams.hash // we must store both email and password to handle the case where
          // a user re-creates an account - specifically, registration status
          // must ensure the new credentials work to properly verify that
          // the user has clicked throught the email link. note, this salted, bcrypted
          // representation of a user's password will get thrust into an encrypted cookie
          // served over an encrypted (SSL) session.  guten, yah.
        };

        httputils.jsonResponse(resp, true);
=======
      resp.json(true);
      email.sendVerificationEmail(stageParams.email, stageParams.site, secret);
>>>>>>> f131d0c7

        // let's now kick out a verification email!
        email.sendVerificationEmail(stageParams.email, stageParams.site, secret);
      });
    } catch(e) {
      // we should differentiate tween' 400 and 500 here.
      httputils.badRequest(resp, e.toString());
    }
  });

  app.get('/wsapi/registration_status', function(req, resp) {
    if (!req.session ||
        (!(typeof req.session.pendingVerification === 'object') &&
         !(typeof req.session.pendingAddition === 'string')))
    {
      httputils.badRequest(resp, "api abuse: registration_status called without a pending email addition/verification");
      return;
    }

    // Is the current session trying to add an email, or register a new one?
    if (req.session.pendingAddition) {
      // this is a pending email addition, it requires authentication
      if (!isAuthed(req, resp)) {
        return httputils.badRequest(resp, "requires authentication");
      }

      // check if the currently authenticated user has the email stored under pendingAddition
      // in their acct.
      db.emailsBelongToSameAccount(req.session.pendingAddition,
                                   req.session.authenticatedUser,
                                   function(registered) {
                                     if (registered) {
                                       delete req.session.pendingAddition;
                                       resp.json('complete');
                                     } else {
                                       resp.json('pending');
                                     }
                                   });
    } else {
      // this is a pending registration, let's check if the creds stored on the
      // session are good yet.
      var v = req.session.pendingVerification;
      db.checkAuth(v.email, function(hash) {
        if (hash === v.hash) {
          delete req.session.pendingVerification;
          req.session.authenticatedUser = v.email;
          resp.json('complete');
        } else {
          resp.json('pending');
        }
      });
    }
  });


  app.post('/wsapi/authenticate_user', checkParams(["email", "pass"]), function(req, resp) {
    db.checkAuth(req.body.email, function(hash) {
      var success =
        (typeof hash === 'string' &&
         typeof req.body.pass === 'string' && 
         bcrypt.compare_sync(req.body.pass, hash));

      if (success) {
        if (!req.session) req.session = {};
        req.session.authenticatedUser = req.body.email;
      }

      resp.json(success);
    });
  });

  app.post('/wsapi/add_email', checkAuthed, checkParams(["email", "pubkey", "site"]), function (req, resp) {
    try {
      // on failure stageEmail may throw
      db.stageEmail(req.session.authenticatedUser, req.body.email, req.body.pubkey, function(secret) {

        // store the email being added in session data
        req.session.pendingAddition = req.body.email;

<<<<<<< HEAD
        httputils.jsonResponse(resp, true);
=======
      resp.json(true);
>>>>>>> f131d0c7

        // let's now kick out a verification email!
        email.sendVerificationEmail(req.body.email, req.body.site, secret);
      });
    } catch(e) {
      // we should differentiate tween' 400 and 500 here.
      httputils.badRequest(resp, e.toString());
    }
  });

  app.post('/wsapi/remove_email', checkAuthed, checkParams(["email"]), function(req, resp) {
    var email = req.body.email;

    db.removeEmail(req.session.authenticatedUser, email, function(error) {
      if (error) {
        console.log("error removing email " + email);
        httputils.badRequest(resp, error.toString());
      } else {
        resp.json(true);
      }});
  });

  app.post('/wsapi/account_cancel', checkAuthed, function(req, resp) {
    db.cancelAccount(req.session.authenticatedUser, function(error) {
      if (error) {
        console.log("error cancelling account : " + error.toString());
        httputils.badRequest(resp, error.toString());
      } else {
        resp.json(true);
      }});
  });

  app.post('/wsapi/set_key', checkAuthed, checkParams(["email", "pubkey"]), function (req, resp) {
    db.addKeyToEmail(req.session.authenticatedUser, req.body.email, req.body.pubkey, function (rv) {
      resp.json(rv);
    });
  });

  app.get('/wsapi/am_authed', function(req,resp) {
    // if they're authenticated for an email address that we don't know about,
    // then we should purge the stored cookie
    if (!isAuthed(req)) {
      resp.json(false);
    } else {
      db.emailKnown(req.session.authenticatedUser, function (known) {
        if (!known) req.session = {}
        resp.json(known);
      });
    }
  });

  app.post('/wsapi/logout', function(req,resp) {
    req.session = {};
    resp.json('ok');
  });

  app.post('/wsapi/sync_emails', checkAuthed, function(req,resp) {
    var emails = req.body.emails;

    db.getSyncResponse(req.session.authenticatedUser, emails, function(err, syncResponse) {
      if (err) httputils.serverError(resp, err);
      else resp.json(syncResponse);
    });
  });

  app.get('/wsapi/prove_email_ownership', checkParams(["token"]), function(req, resp) {
    db.gotVerificationSecret(req.query.token, function(e) {
      if (e) {
        console.log("error completing the verification: " + e);
        resp.json(false);
      } else {
        resp.json(true);
      }
    });
  });
}

exports.setup = setup;<|MERGE_RESOLUTION|>--- conflicted
+++ resolved
@@ -76,7 +76,6 @@
         // store the email being registered in the session data
         if (!req.session) req.session = {};
 
-<<<<<<< HEAD
         // store inside the session the details of this pending verification
         req.session.pendingVerification = {
           email: stageParams.email,
@@ -88,11 +87,7 @@
           // served over an encrypted (SSL) session.  guten, yah.
         };
 
-        httputils.jsonResponse(resp, true);
-=======
-      resp.json(true);
-      email.sendVerificationEmail(stageParams.email, stageParams.site, secret);
->>>>>>> f131d0c7
+        resp.json(true);
 
         // let's now kick out a verification email!
         email.sendVerificationEmail(stageParams.email, stageParams.site, secret);
@@ -172,11 +167,7 @@
         // store the email being added in session data
         req.session.pendingAddition = req.body.email;
 
-<<<<<<< HEAD
-        httputils.jsonResponse(resp, true);
-=======
-      resp.json(true);
->>>>>>> f131d0c7
+        resp.json(true);
 
         // let's now kick out a verification email!
         email.sendVerificationEmail(req.body.email, req.body.site, secret);
