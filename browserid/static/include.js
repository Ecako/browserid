--- conflicted
+++ resolved
@@ -586,13 +586,8 @@
     // FIXME: need to pass the location in a more trustworthy fashion
     // HOW? set up a direct reference to the open window
     return window.open(
-<<<<<<< HEAD
-      ipServer + "/sign_in#host=" + document.location.host, "_mozid_signin",
+      ipServer + "/sign_in", "_mozid_signin",
       isMobile ? undefined : "menubar=0,location=0,resizable=0,scrollbars=0,status=0,dialog=1,width=700,height=375");
-=======
-      ipServer + "/sign_in", "_mozid_signin",
-      isMobile ? undefined : "menubar=0,location=0,resizable=0,scrollbars=0,status=0,dialog=1,width=520,height=350");
->>>>>>> 3221d128
   }
 
   // keep track of these so that we can re-use/re-focus an already open window.
