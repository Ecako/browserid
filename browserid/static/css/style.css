--- conflicted
+++ resolved
@@ -22,248 +22,7 @@
   overflow-y: scroll;
 }
 
-.sans {
-  font-family: 'Helvetica Neue', Helvetica, Arial, sans-serif;
-}
-
-.serif {
-  font-family: 'Droid Serif', Georgia, serif;
-}
-
-.mono {
-  font-family: 'Monaco', monospace;
-}
-
-a {
-  color: #222;
-  text-decoration: none;
-}
-
-a:hover {
-  text-decoration: underline;
-}
-
-p:last-child {
-  margin-bottom: 0 !important;
-}
-
-button::-moz-focus-inner {
-  padding: 0;
-  border: 0
-}
-
-hr {
-  height: 1px;
-  border: none;
-  background-color: #eee;
-  width: 700px;
-}
-
-.right {
-  text-align: right;
-}
-
-#wrapper {
-  width: 700px;
-  min-height: 100%;
-  margin: 0 auto;
-  position: relative;
-}
-
-#content {
-  padding: 84px 0;
-}
-
-#about {
-  font-family: 'Droid Serif', Georgia, serif;
-  font-size: 14px;
-  line-height: 21px;
-  color: #444;
-
-  text-shadow: 1px 1px 0 rgba(255,255,255,0.5);
-  padding: 0 0 50px 0;
-  background-color: #fff;
-
-  -webkit-box-shadow: 0 1px 2px rgba(0, 0, 0, 0.25);
-     -moz-box-shadow: 0 1px 2px rgba(0, 0, 0, 0.25);
-       -o-box-shadow: 0 1px 2px rgba(0, 0, 0, 0.25);
-          box-shadow: 0 1px 2px rgba(0, 0, 0, 0.25);
-
-  -webkit-border-radius: 0 0 5px 5px;
-     -moz-border-radius: 0 0 5px 5px;
-       -o-border-radius: 0 0 5px 5px;
-          border-radius: 0 0 5px 5px;
-}
-
-.video {
-  margin: 0 0 25px 0;
-  width: 700px;
-}
-
-.video img, .video iframe {
-  display: block;
-}
-
-.row {
-  margin: 0 0 25px 0;
-  padding: 25px 50px 0 50px;
-  position: relative;
-}
-
-.row:last-child {
-  margin: 0;
-}
-
-.row h2 {
-  font-size: 21px;
-  font-weight: normal;
-  color: #222;
-  line-height: 32px;
-  display: inline-block;
-}
-
-.row div {
-  height: 140px;
-  width: 500px;
-  padding: 0 0 0 20px;
-  display: table-cell;
-  vertical-align: middle;
-}
-
-.row p {
-  width: 380px;
-  text-shadow: 1px 1px 0 rgba(255,255,255,0.5);
-  float: left;
-}
-
-.row img {
-  float: left;
-}
-
-.row button {
-  float: right;
-  display: inline-block;
-}
-
-.steps {
-  width: 24px;
-  height: 24px;
-  display: inline-block;
-  vertical-align: bottom;
-  margin-right: 5px;
-  background-image: url('/i/count.png');
-}
-
-.one .steps {
-  background-position: left 0;
-}
-
-.two .steps {
-  background-position: left -24px;
-}
-
-.three .steps {
-  background-position: left -48px;
-}
-
-#legal {
-  padding: 75px 125px;
-}
-
-#manage {
-  padding: 75px;
-}
-
-#legal, #manage {
-  text-shadow: 1px 1px 0 rgba(255,255,255,0.5);
-  background-color: #fff;
-  text-align: justify;
-
-  -webkit-box-shadow: 0 1px 2px rgba(0, 0, 0, 0.25);
-     -moz-box-shadow: 0 1px 2px rgba(0, 0, 0, 0.25);
-       -o-box-shadow: 0 1px 2px rgba(0, 0, 0, 0.25);
-          box-shadow: 0 1px 2px rgba(0, 0, 0, 0.25);
-
-  -webkit-border-radius: 5px;
-     -moz-border-radius: 5px;
-       -o-border-radius: 5px;
-          border-radius: 5px;
-}
-
-#legal p,
-#legal h2,
-#legal ul {
-  padding: 0 0 21px 0;
-}
-
-#legal li {
-  border-bottom: 1px solid #EEEEEE;
-  margin: 7px 0 0;
-  padding: 0 0 7px;
-  list-style-type: square;
-}
-
-#legal li:last-child {
-  border: none;
-}
-
-#legal h2 {
-  font-size: 21px;
-  color: #222;
-}
-
-#legal h3 {
-  font-size: 18px;
-  color: #222;
-  padding: 49px 0 7px;
-}
-
-#legal h4 {
-  font-size: 14px;
-  margin: 14px 0 7px 0;
-  color: #222;
-}
-
-#legal h5,
-#legal strong {
-  font-size: 12px;
-  color: #666;
-}
-
-#legal p,
-#legal ul {
-  color: #666;
-}
-
-#legal h2,
-#legal h3 {
-  font-family: 'Droid Serif', Georgia, serif;
-  font-weight: normal;
-}
-
-#manage .edit {
-  margin: 72px 0 14px;
-}
-
-<<<<<<< HEAD
-#manageAccounts,
-#cancelManage {
-  float: right;
-  display: inline-block;
-  text-align: center;
-  line-height: 21px;
-  font-weight: bold;
-  width: 48px;
-  font-size: 12px;
-  font-family: 'Helvetica Neue', Helvetica, Arial, sans-serif;
-  color: #fff;
-
-  -webkit-border-radius: 5px;
-     -moz-border-radius: 5px;
-       -o-border-radius: 5px;
-          border-radius: 5px;
-=======
-header {
+/*header {
     border-top: 4px solid #333;
     background-color: #333;
     padding: 0 20% 0 20%;
@@ -273,7 +32,259 @@
     color #fff;
     min-width: 800px;
     display: block;
->>>>>>> a0a424a5
+}
+
+footer {
+    background-color: #F1F1F1;
+    border-top: 2px solid #ddd;
+    margin: 0;
+    margin-top: 100px;
+    padding: 0;
+    height: 200px;
+    font-size: 1.1em;
+    display: block;
+}
+
+*/
+.sans {
+  font-family: 'Helvetica Neue', Helvetica, Arial, sans-serif;
+}
+
+.serif {
+  font-family: 'Droid Serif', Georgia, serif;
+}
+
+.mono {
+  font-family: 'Monaco', monospace;
+}
+
+a {
+  color: #222;
+  text-decoration: none;
+}
+
+a:hover {
+  text-decoration: underline;
+}
+
+p:last-child {
+  margin-bottom: 0 !important;
+}
+
+button::-moz-focus-inner {
+  padding: 0;
+  border: 0
+}
+
+hr {
+  height: 1px;
+  border: none;
+  background-color: #eee;
+  width: 700px;
+}
+
+.right {
+  text-align: right;
+}
+
+#wrapper {
+  width: 700px;
+  min-height: 100%;
+  margin: 0 auto;
+  position: relative;
+}
+
+#content {
+  padding: 84px 0;
+}
+
+#about {
+  font-family: 'Droid Serif', Georgia, serif;
+  font-size: 14px;
+  line-height: 21px;
+  color: #444;
+
+  text-shadow: 1px 1px 0 rgba(255,255,255,0.5);
+  padding: 0 0 50px 0;
+  background-color: #fff;
+
+  -webkit-box-shadow: 0 1px 2px rgba(0, 0, 0, 0.25);
+     -moz-box-shadow: 0 1px 2px rgba(0, 0, 0, 0.25);
+       -o-box-shadow: 0 1px 2px rgba(0, 0, 0, 0.25);
+          box-shadow: 0 1px 2px rgba(0, 0, 0, 0.25);
+
+  -webkit-border-radius: 0 0 5px 5px;
+     -moz-border-radius: 0 0 5px 5px;
+       -o-border-radius: 0 0 5px 5px;
+          border-radius: 0 0 5px 5px;
+}
+
+.video {
+  margin: 0 0 25px 0;
+  width: 700px;
+}
+
+.video img, .video iframe {
+  display: block;
+}
+
+.row {
+  margin: 0 0 25px 0;
+  padding: 25px 50px 0 50px;
+  position: relative;
+}
+
+.row:last-child {
+  margin: 0;
+}
+
+.row h2 {
+  font-size: 21px;
+  font-weight: normal;
+  color: #222;
+  line-height: 32px;
+  display: inline-block;
+}
+
+.row div {
+  height: 140px;
+  width: 500px;
+  padding: 0 0 0 20px;
+  display: table-cell;
+  vertical-align: middle;
+}
+
+.row p {
+  width: 380px;
+  text-shadow: 1px 1px 0 rgba(255,255,255,0.5);
+  float: left;
+}
+
+.row img {
+  float: left;
+}
+
+.row button {
+  float: right;
+  display: inline-block;
+}
+
+.steps {
+  width: 24px;
+  height: 24px;
+  display: inline-block;
+  vertical-align: bottom;
+  margin-right: 5px;
+  background-image: url('/i/count.png');
+}
+
+.one .steps {
+  background-position: left 0;
+}
+
+.two .steps {
+  background-position: left -24px;
+}
+
+.three .steps {
+  background-position: left -48px;
+}
+
+#legal {
+  padding: 75px 125px;
+}
+
+#manage {
+  padding: 75px;
+}
+
+#legal, #manage {
+  text-shadow: 1px 1px 0 rgba(255,255,255,0.5);
+  background-color: #fff;
+  text-align: justify;
+
+  -webkit-box-shadow: 0 1px 2px rgba(0, 0, 0, 0.25);
+     -moz-box-shadow: 0 1px 2px rgba(0, 0, 0, 0.25);
+       -o-box-shadow: 0 1px 2px rgba(0, 0, 0, 0.25);
+          box-shadow: 0 1px 2px rgba(0, 0, 0, 0.25);
+
+  -webkit-border-radius: 5px;
+     -moz-border-radius: 5px;
+       -o-border-radius: 5px;
+          border-radius: 5px;
+}
+
+#legal p,
+#legal h2,
+#legal ul {
+  padding: 0 0 21px 0;
+}
+
+#legal li {
+  border-bottom: 1px solid #EEEEEE;
+  margin: 7px 0 0;
+  padding: 0 0 7px;
+  list-style-type: square;
+}
+
+#legal li:last-child {
+  border: none;
+}
+
+#legal h2 {
+  font-size: 21px;
+  color: #222;
+}
+
+#legal h3 {
+  font-size: 18px;
+  color: #222;
+  padding: 49px 0 7px;
+}
+
+#legal h4 {
+  font-size: 14px;
+  margin: 14px 0 7px 0;
+  color: #222;
+}
+
+#legal h5,
+#legal strong {
+  font-size: 12px;
+  color: #666;
+}
+
+#legal p,
+#legal ul {
+  color: #666;
+}
+
+#legal h2,
+#legal h3 {
+  font-family: 'Droid Serif', Georgia, serif;
+  font-weight: normal;
+}
+
+#manage .edit {
+  margin: 72px 0 14px;
+}
+
+#manageAccounts,
+#cancelManage {
+  float: right;
+  display: inline-block;
+  text-align: center;
+  line-height: 21px;
+  font-weight: bold;
+  width: 48px;
+  font-size: 12px;
+  font-family: 'Helvetica Neue', Helvetica, Arial, sans-serif;
+  color: #fff;
+
+  -webkit-border-radius: 5px;
+     -moz-border-radius: 5px;
+       -o-border-radius: 5px;
+          border-radius: 5px;
 }
 
 #manage .edit a:hover {
@@ -295,7 +306,6 @@
   background-image: -webkit-gradient(linear, left top, left bottom, color-stop(0%, #76C2FF), color-stop(100%, #37A6FF));
 }
 
-<<<<<<< HEAD
 #cancelManage {
   display: none;
   background-color: #006EC6;
@@ -316,29 +326,6 @@
   list-style-type: none;
   margin: 0 0 72px 0;
   border-top: 1px solid #eee;
-=======
-#labslogo  {
-    margin: auto;
-    text-align: left;
-    background: url("/i/labs-logo.png") 0 0 no-repeat;
-    width: 161px;
-    height: 34px;
-    margin: 10px 0 0 110px;
-    font-size: 0px;
-    display: inline-block;
-}
-
-.half h1 {
-    padding-top: .2em;
-    font-size: 3em;
-    font-weight: bold;
-    background: url("/i/browserid_logo.png") 0 0 no-repeat;
-    width: 366px;
-    height: 72px;
-    margin: 43px auto 0 auto;
-    clear: left;
-    font-size: 0px;
->>>>>>> a0a424a5
 }
 
 #emailList li {
@@ -348,16 +335,11 @@
   overflow: hidden;
 }
 
-<<<<<<< HEAD
 #emailList .email,
 #emailList .activity {
   display: inline-block;
   float: left;
   white-space: nowrap;
-=======
-.quarter h1 > a {
-    font-size: 0px;
->>>>>>> a0a424a5
 }
 
 #emailList .email {
@@ -473,7 +455,6 @@
   margin: 0 0 16px 0;
 }
 
-<<<<<<< HEAD
 .create {
   background-color: #37A6FF;
   height: 32px;
@@ -498,17 +479,6 @@
 
   background-image: -moz-linear-gradient(center top , #76C2FF 0pt, #37A6FF 100%);
   background-image: -webkit-gradient(linear, left top, left bottom, color-stop(0%, #76C2FF), color-stop(100%, #37A6FF));
-=======
-footer {
-    background-color: #F1F1F1;
-    border-top: 2px solid #ddd;
-    margin: 0;
-    margin-top: 100px;
-    padding: 0;
-    height: 200px;
-    font-size: 1.1em;
-    display: block;
->>>>>>> a0a424a5
 }
 
 .create:active {
