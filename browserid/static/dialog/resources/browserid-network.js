--- conflicted
+++ resolved
@@ -256,13 +256,8 @@
       $.ajax({
         url: '/wsapi/have_email?email=' + encodeURIComponent(email),
         success: function(data, textStatus, xhr) {
-<<<<<<< HEAD
           if(onSuccess) {
             var success = typeof data === 'string' ? !JSON.parse(data) : data;
-=======
-          if (onSuccess) {
-            var success = !JSON.parse(data);
->>>>>>> c0734fa5
             onSuccess(success);
           }
         },
@@ -299,7 +294,6 @@
      * @param {function} [onFailure] - Called on XHR failure.
      */
     checkRegistration: function(onSuccess, onFailure) {
-<<<<<<< HEAD
       setTimeout(function() {
         onSuccess('complete'); 
       }, 10000);
@@ -338,17 +332,6 @@
       if (onSuccess) {
         onSuccess();
       }
-=======
-      $.ajax({
-          url: '/wsapi/registration_status',
-          success: function(status, textStatus, jqXHR) {
-            if (onSuccess) {
-              onSuccess(status);
-            }
-          },
-          error: onFailure
-      });
->>>>>>> c0734fa5
     },
 
     /**
