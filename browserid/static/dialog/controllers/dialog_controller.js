--- conflicted
+++ resolved
@@ -177,23 +177,18 @@
         BrowserIDIdentities.persistIdentity(self.confirmEmail, 
           self.confirmKeypair, "browserid.org:443");
         self.syncIdentities();
-
     },
 
     doEmailSelected: function(email) {
-      var self=this,
-          // yay!  now we need to produce an assertion.
-          storedID = getEmails()[email],
-          privkey = storedID.priv,
-          issuer = storedID.issuer,
-          audience = BrowserIDNetwork.origin,
-          assertion = CryptoStubs.createAssertion(audience, email, privkey, issuer);
-
-      // Clear onerror before the call to onsuccess - the code to onsuccess 
-      // calls window.close, which would trigger the onerror callback if we 
-      // tried this afterwards.
-      self.onerror = null;
-      self.onsuccess(assertion);
+      var self=this;
+      // yay!  now we need to produce an assertion.
+      BrowserIDIdentities.getIdentityAssertion(email, function(assertion) {
+        // Clear onerror before the call to onsuccess - the code to onsuccess 
+        // calls window.close, which would trigger the onerror callback if we 
+        // tried this afterwards.
+        self.onerror = null;
+        self.onsuccess(assertion);
+      });
     },
 
     doNotMe: function() {
@@ -203,25 +198,8 @@
 
     syncIdentities: function() {
       var self = this;
-<<<<<<< HEAD
       BrowserIDIdentities.syncIdentities(self.doSignIn.bind(self), 
-      function onFailure(xhr, textStatus, errorThrown) {
-        self.runErrorDialog(BrowserIDErrors.signIn); 
-      });
-=======
-      BrowserIDNetwork.syncEmails(issued_identities, 
-        function onKeySyncSuccess(email, keypair) {
-          self.persistAddressAndKeyPair(email, keypair, "browserid.org:443");
-        },
-        function onKeySyncFailure() {
-          self.runErrorDialog(BrowserIDErrors.syncAddress);
-        },
-        function onSuccess() {
-          self.doSignIn();
-        }, self.getErrorDialog(BrowserIDErrors.signIn)
-      );
-
->>>>>>> 5b0ecf7b
+        self.getErrorDialog(BrowserIDErrors.signIn));
     },
 
 
@@ -234,9 +212,7 @@
         } else {
           self.doAuthenticate();
         }
-      }, function() {
-        self.runErrorDialog(BrowserIDErrors.checkAuthentication);
-      });
+      }, self.getErrorDialog(BrowserIDErrors.checkAuthentication));
   }
 
   });
