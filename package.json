--- conflicted
+++ resolved
@@ -9,13 +9,8 @@
         "connect": "1.7.2",
         "convict": "0.0.6",
         "cjson": "0.0.6",
-<<<<<<< HEAD
-        "client-sessions": "0.0.3",
+        "client-sessions": "0.0.5",
         "connect-cachify": "0.0.9",
-=======
-        "client-sessions": "0.0.5",
-        "connect-cachify": "0.0.8",
->>>>>>> 3fa2babf
         "connect-cookie-session": "0.0.2",
         "connect-logger-statsd": "0.0.1",
         "ejs": "0.4.3",
