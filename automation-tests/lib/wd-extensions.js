// add helper routines onto wd that make common operations easy to do
// correctly

const wd        = require('wd/lib/webdriver'),
      utils     = require('./utils.js'),
      timeouts  = require('./timeouts.js');

function setTimeouts(opts) {
  opts.poll = opts.poll || timeouts.DEFAULT_POLL_MS;
  opts.timeout = opts.timeout || timeouts.DEFAULT_TIMEOUT_MS;
}

function noSuchWindowErr(errText) {
  // Firefox returns Window not found
  // Chrome and Safari return NoSuchWindow
  // IE returns a status of 13 and Unable to find element with css selector
  //
  // Side note for IE
  // IE returns a status of 7 and Unable to find element with css selector if
  // the window is still available.
  return (/Window not found/.test(errText)        // Firefox
       || /NoSuchWindow/.test(errText)            // Chrome && Safari
       || (/"status": 13/.test(errText) && /Unable to find element with css selector/.test(errText))); // IE
}

// wait for a element to become part of the dom and be visible to
// the user.  The element is identified by CSS selector.  options:
//   which: css selector specifying which element
//   poll (optional):
//   timeout (optional)
wd.prototype.waitForDisplayed = function(opts, cb) {
  if (typeof opts === 'string') opts = { which: opts };
  if (!opts.which) throw "css selector required";
  setTimeouts(opts);
  var self = this;

  utils.waitFor(opts.poll, opts.timeout, function(done) {
    self.elementByCss(opts.which, function(err, elem) {
      if (err) {
        var isComplete = false;
        if (typeof err === "object" && err.inspect) {
          // window is no longer available, we are done.
          var errText = err.inspect();
          if(noSuchWindowErr(errText)) {
            err = ("window gone - " + opts.which);
            isComplete = true;
          }
        } else if (typeof err === "string") {
          err = err + " - " + opts.which;
        }

        return done(isComplete, err, elem);
      }

      self.displayed(elem, function(err, displayed) {
        done(!err && displayed, err, elem);
      });
    });
  }, cb);
};

// allocate a new browser session and sets implicit wait timeout
wd.prototype.newSession = function(opts, cb) {
  var self = this;
  if (typeof opts === 'function') {
    cb = opts;
    opts = {};
  }

  self.init(opts, function(err) {
    if (err) return cb(err);
    // let's set the http timeout at 2x the implicit wait timeout for
    // faster failures. (!300s)
    self.setHTTPInactivityTimeout(2 * timeouts.DEFAULT_TIMEOUT_MS);
    // note!  the implicit wait timeout is different from other timeouts,
    // it's the amount of time certain wire transactions will wait for
    // procedures like find_element to succeed (we'll actually wait on the
    // *server* side for an element to become visible).  Having this be
    // the same as the global default timeout is interesting.
<<<<<<< HEAD
    browser.setImplicitWaitTimeout(timeouts.DEFAULT_TIMEOUT_MS, function(err) {
      if (err) return cb(err);
      // keep track of the ID of the first window
      self.windowHandle(function(err, handle) {
        self._parentWindow = handle;
        return cb(err);
      });
    });
=======
    self.setImplicitWaitTimeout(timeouts.DEFAULT_TIMEOUT_MS, cb);
>>>>>>> 19154c1b
  });
};

// wait for a window, specified by name, to become visible and switch to it
//  .waitForWindow(<name>, <cb>)
//  or
//  .waitForWindow(<opts>, <cb>)
//
// If the latter invocation is employed, you can specify .poll and .timeout
// values.
wd.prototype.waitForWindow = function(opts, cb) {
  if (typeof opts === 'string') opts = { name: opts };
  if (!opts.name) throw "waitForWindow missing window `name`";
  var self = this;

  setTimeouts(opts);
  utils.waitFor(opts.poll, opts.timeout, function(done) {
    self.window(opts.name, function(err) {
      done(!err, err);
    });
  }, cb);
};

// close the currently open browser window and switch to one of the remaining
// open windows (deterministic if you know that exactly two windows are open)
wd.prototype.closeCurrentBrowserWindow = function(cb) {
  var self = this;
  self.close(function(err) {
    if (err) return cb(err);
    self.windowHandles(function(err, data) {
      if (err) return cb(err);
      if (data.length < 1) return cb("no window to switch to!");
      self.window(data[0], cb);
    });
  });
};

// wait for an element, specified by CSS selector, to have a non-empty text value.
//  .waitForWindow(<selector>, <cb>)
//  or
//  .waitForWindow(<opts>, <cb>)

wd.prototype.waitForElementText = function(opts, cb) {
  var self = this;
  if (typeof(opts) === 'string') opts = { which: opts };
  setTimeouts(opts);
  utils.waitFor(opts.poll, opts.timeout, function(done) {
    self.elementByCss(opts.which, function(err, elem) {
      if (err) return done(false, err, elem);
      self.text(elem, function(err, text) {
        done(!err && typeof text === 'string' && text.length, err, text);
      });
    });
  }, cb);
};


// convenience methods
wd.prototype.wfind = wd.prototype.waitForDisplayed;
wd.prototype.find = wd.prototype.elementByCss;

// convenience method to switch windows
//
// if no arguments are passed, switch to the base window--in a dialog flow,
// this will be the first window opened in the session, which *should* always
// be the parent window.
//
// if arguments are passed in, they are forwarded to waitForWindow.
wd.prototype.wwin = function(opts, cb) {
  var self = this;

  // special case where just the callback was passed: go to the zeroth window
  if (arguments.length === 1 && typeof arguments[0] === 'function') {
    cb = arguments[0];
    self.windowHandles(function(err, handles) {
      if (err) return cb(err);
      self.window(self._parentWindow, cb); // fire cb whether err is defined or not
    });
  } else {
    self.waitForWindow(opts, cb);
  }
};
// wait for element to be displayed, then click on it.
// optionally accepts waitForDisplayed opts object instead of CSS selector
wd.prototype.wclick = function(opts, cb) {
  if (typeof opts === 'string') opts = { which: opts };
  if (!opts.which) throw "css selector required";

  var self = this;
  // To click on an element, two conditions must be met:
  // 1) The submit_disabled class must not be on the body
  // 2) The "disabled" attribute must not be on the element to click.
  // If both of these conditions are met, click the button, otherwise wait.
  //
  // The process used:
  // 1) wait for the element to be displayed.
  // 2) Once the element is displayed, the body is also displayed and
  //  can be queried for a reference.
  // 3) Check the body for the submit_disabled class name. If it exists, loop
  // again. If not, continue
  // 4) Check the element to click for the disabled attribute. If it exists,
  // loop again, if not - click the button.
  self.waitForDisplayed(opts, function(err, elToClick) {
    if (err) return cb(err);

    self.elementByTagName("body", function(err, bodyEl) {
      if (err) return cb(err);

      setTimeouts(opts);
      utils.waitFor(opts.poll, opts.timeout, function(done) {
        self.getAttribute(bodyEl, "class", function(err, classes) {
          // done has a different signature to most callbacks. done's first
          // parameter is whether the "waitFor" loop should complete. The
          // second is the error. The third is passed up the stack.
          if (err || /submit_disabled/.test(classes)) return done(!!err, err);

          self.getAttribute(elToClick, "disabled", function(err, value) {
            // IE returns a string value of "false" for false
            if (value === "false") value = false;
            if (err || value) return done(!!err, err);

            self.clickElement(elToClick, function(err) {
              done(!err, err, elToClick);
            });
          });
        });
      }, cb);
    });
  });
};

wd.prototype.click = function(which, cb) {
  var self = this;
  self.elementByCss(which, function(err, el) {
    if (err) return cb(err);
    self.clickElement(el, cb);
  });
};

// Click a button if it exists. If there is a timeout, no problem.
// Some buttons (like the Is this your computer) are only shown after
// a certain amount of time has elapsed. If the button is in the DOM,
// great, click it. If not, move on.
wd.prototype.wclickIfExists = function(opts, cb) {
  var self=this;
  // webdriver has a problem where if you search for an element that is
  // contained in a window that has closed itself, no response is returned. To
  // avoid this, set the implicit wait timeout to 0, try the click, if the
  // timeout hit or window gone exceptions are thrown, things are ok,
  // just move on.
  self.setImplicitWaitTimeout(0, function() {
    self.wclick(opts, function(err, el) {
      if (err) {
        // These two errors mean the element does not exist (or is not shown)
        // and we can move on without failing. Any other failures should cause
        // a stop in action.
        if(!(/timeout hit/.test(err) || /window gone/.test(err))) {
          return cb(err);
        }
      }

      // setImplictWaitTimeout fails if the 'window gone' error is
      // returned from wclick.
      if (!/window gone/.test(err)) {
        self.setImplicitWaitTimeout(timeouts.DEFAULT_TIMEOUT_MS, function(err) {
          cb(err, el);
        });
      }
      else {
        cb(null, el);
      }
    });
  });
};

wd.prototype.wgetAttribute = function(opts, attribute, cb) {
  var self = this;
  self.waitForDisplayed(opts, function(err, el) {
    if (err) return cb(err);
    self.getAttribute(el, attribute, cb);
  });
};


// wait for an element to be displayed, then type in it.
wd.prototype.wtype = function(opts, text, cb) {
  var self = this;
  self.waitForDisplayed(opts, function(err, el) {
    if (err) return cb(err);
    self.type(el, text, cb);
  });
};

// wait then return visible text for an element
wd.prototype.wtext = function(opts, cb) {
  var self = this;
  self.waitForDisplayed(opts, function(err, el) {
    if (err) return cb(err);
    self.text(el, cb);
  });
};

// delay before the next action
wd.prototype.delay = function(duration, cb) {
  setTimeout(cb, duration);
};

// wait then clear an input element
wd.prototype.wclear = function(opts, cb) {
  var self = this;
  self.waitForDisplayed(opts, function(err, el) {
    if (err) return cb(err);
    self.clear(el, cb);
  });
};<|MERGE_RESOLUTION|>--- conflicted
+++ resolved
@@ -77,8 +77,7 @@
     // procedures like find_element to succeed (we'll actually wait on the
     // *server* side for an element to become visible).  Having this be
     // the same as the global default timeout is interesting.
-<<<<<<< HEAD
-    browser.setImplicitWaitTimeout(timeouts.DEFAULT_TIMEOUT_MS, function(err) {
+    self.setImplicitWaitTimeout(timeouts.DEFAULT_TIMEOUT_MS, function(err) {
       if (err) return cb(err);
       // keep track of the ID of the first window
       self.windowHandle(function(err, handle) {
@@ -86,9 +85,6 @@
         return cb(err);
       });
     });
-=======
-    self.setImplicitWaitTimeout(timeouts.DEFAULT_TIMEOUT_MS, cb);
->>>>>>> 19154c1b
   });
 };
 
