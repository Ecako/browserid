#!/usr/bin/python

import optparse
import os
import platform
import subprocess
import sys
<<<<<<< HEAD
import pkg_resources
=======


# used to check for existence of virtualenv and pip.
# lifted from: http://stackoverflow.com/questions/377017
def which(program):
    if platform.system() == 'Windows':
        program += '.exe'

    def is_exe(fpath):
        return os.path.isfile(fpath) and os.access(fpath, os.X_OK)

    fpath, fname = os.path.split(program)
    if fpath:
        if is_exe(program):
            return program
    else:
        for path in os.environ["PATH"].split(os.pathsep):
            exe_file = os.path.join(path, program)
            if is_exe(exe_file):
                return exe_file
    return None
>>>>>>> 1c40039e


def main():
    # get path to python: virtualenv location differs on windows
    # TODO platform detection is brittle. is there a better way?
    if platform.system() == 'Windows':
        env_path = 'bid_selenium\Scripts\\'
    else:
        env_path = 'bid_selenium/bin/'
    env_py = env_path + 'python'

    # parse command line options
    parser = optparse.OptionParser()
    parser.add_option('--install', '-i', dest='install', action="store_true",
                      help='install python dependencies inside a virtualenv')
    parser.add_option('--all', '-a', dest='run_all', action="store_true",
                      help='run all tests. requires test account credentials' +
                           ' to be created and added to credentials.yaml')
    parser.add_option('--target', '-t', dest='target_hostname', 
                      default="dev", help='run tests against an ephemeral' +
                      ' instance. Specify your instance\'s hostname ("foo"),' +
                      ' not the full domain name ("foo.123done.org")')
    parser.add_option('--everywhere', '-e', dest='run_everywhere', action='store_true',
                      help='like --all, but run all tests on all supported' +
                           ' browsers available locally.')
    options, arguments = parser.parse_args()

    # 1. check that python is the right version 
    if sys.version_info < (2,6,0):
        sys.stderr.write('python 2.6 or later is required to run the tests\n')
        exit(1)

    # 2. check that virtualenv and pip exist. if not, bail.
    try:
        pkg_resources.WorkingSet().require('pip', 'virtualenv')
    except pkg_resources.DistributionNotFound as e:
        sys.stderr.write('{package} must be installed\n'.format(package=e.message)
        exit(1)

    # 3. create the virtualenv if they asked you to install it or it's missing
    if options.install or not os.path.exists(env_py):
        subprocess.call('virtualenv bid_selenium', shell=True)
        # 4. pip install requirements (or verify they're installed).
        subprocess.call(env_path + 'pip install -Ur requirements.txt', 
                        shell=True)

    # 4. check the ephemeral instance to hit.
    host = options.target_hostname

    # 5 check for and/or create credentials.yaml
    if not os.path.isfile('credentials.yaml'):
        # look for env variables
        try:
            email = os.environ['PERSONA_EMAIL']
            password = os.environ['PERSONA_PASSWORD']
        # if they are missing, bail
        except KeyError:
            sys.stderr.write('Existing validated user credentials are needed to run' +
                ' tests for 123done and myfavoritebeer. Please set them in the' +
                ' PERSONA_EMAIL and PERSONA_PASSWORD environmental variables.\n')
            exit(1)
        # if they are present, write them out to credentials.yaml
        try:
            credentialsfile = open('credentials.yaml', 'w')
            credentialsfile.write('default:\n')
            credentialsfile.write('    email: ' + email + '\n')
            credentialsfile.write('    password: ' + password + '\n')
            credentialsfile.close()
        #if you can't open the file for editing, bail
        except IOError:
            sys.stederr.write('Unalbe to open credentials.yaml to write out' +
                ' credentials. Either create credentials.yaml manually or' +
                ' ensure the test process has permission to create the file.\n')
            exit(1)

    # 5.5 determine the browsers to use
    # if the person is working for mozilla and doesn't have firefox installed, something is wrong
    browsers = [('--driver=firefox ', 'local_firefox')]
    if options.run_everywhere:
        # Chrome
        if not which('chromedriver'):
            sys.stderr.write('In order to run tests with chrome, you must download the driver from' +
                ' https://code.google.com/p/chromedriver/downloads/list' +
                ' and put it on the PATH.')
            exit(1)
        browsers.append(('--driver=chrome ', 'local_chrome'))
        # XXX IEDriver does not provide a clean environment for tests when run on a non-VM
        # XXX Opera does not have a WebDriver implementation, can only be run
        # via a selenium server
                
    # 6. run the tests
    for browser in browsers:
        no_proxy_json = '--capabilities={\"avoid-proxy\":true}'
        if options.run_all:
            subprocess.call(env_py + ' -m py.test --destructive' +
                ' --credentials=credentials.yaml ' + browser[0] + 
                ' --webqatimeout=90 -m travis ' + no_proxy_json +
                ' --webqareport=results/browserid/' + browser[1] + '.html' +
                ' --baseurl=http://%s.123done.org -q browserid' % host, shell=True)
            subprocess.call(env_py + ' -m py.test --destructive' +
                ' --credentials=credentials.yaml ' + browser[0] + 
                ' --webqatimeout=90 ' + no_proxy_json +
                ' --webqareport=results/123done/' + browser[1] + '.html' +
                ' --baseurl=http://%s.123done.org -q 123done' % host, shell=True)
            subprocess.call(env_py + ' -m py.test --destructive' +
                ' --credentials=credentials.yaml ' + browser[0] + 
                ' --webqatimeout=90 ' + no_proxy_json +
                ' --webqareport=results/myfavoritebeer/' + browser[1] + '.html' +
                ' --baseurl=http://%s.myfavoritebeer.org -q myfavoritebeer' % host, shell=True)
        # only run one test in the default case
        else:
            subprocess.call(env_py + ' -m py.test --destructive' +
                ' --credentials=credentials.yaml ' + browser[0] +
                ' --webqatimeout=90 ' + no_proxy_json +
                ' --baseurl=http://%s.123done.org' % host +
                ' --webqareport=results/test_new_user/' + browser[1] + '.html' +
                ' -q 123done/tests/test_new_user.py', 
                shell=True)

    # 7. TODO deactivate/destroy virtualenv?? maybe '--cleanup' argument?
      # clean up credentials.yaml


if __name__ == '__main__':
    main()<|MERGE_RESOLUTION|>--- conflicted
+++ resolved
@@ -5,9 +5,7 @@
 import platform
 import subprocess
 import sys
-<<<<<<< HEAD
 import pkg_resources
-=======
 
 
 # used to check for existence of virtualenv and pip.
@@ -29,7 +27,6 @@
             if is_exe(exe_file):
                 return exe_file
     return None
->>>>>>> 1c40039e
 
 
 def main():
@@ -66,7 +63,7 @@
     try:
         pkg_resources.WorkingSet().require('pip', 'virtualenv')
     except pkg_resources.DistributionNotFound as e:
-        sys.stderr.write('{package} must be installed\n'.format(package=e.message)
+        sys.stderr.write('{package} must be installed\n'.format(package=e.message))
         exit(1)
 
     # 3. create the virtualenv if they asked you to install it or it's missing
