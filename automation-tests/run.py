#!/usr/bin/python2.7

import optparse
import os
import platform
import subprocess
import sys


# used to check for existence of virtualenv and pip.
# lifted from: http://stackoverflow.com/questions/377017
def which(program):
    def is_exe(fpath):
        return os.path.isfile(fpath) and os.access(fpath, os.X_OK)
    fpath, fname = os.path.split(program)
    if fpath:
        if is_exe(program):
            return program
    else:
        for path in os.environ["PATH"].split(os.pathsep):
            exe_file = os.path.join(path, program)
            if is_exe(exe_file):
                return exe_file
    return None


def main():
    # get path to python: virtualenv location differs on windows
    # TODO platform detection is brittle. is there a better way?
    if platform.system() == 'Windows':
        env_path = 'bid_selenium\Scripts\\'
    else:
        env_path = 'bid_selenium/bin/'
    env_py = env_path + 'python'

    # parse command line options
    parser = optparse.OptionParser()
    parser.add_option('--install', '-i', dest='install', action="store_true",
                      help='install python dependencies inside a virtualenv')
    parser.add_option('--all', '-a', dest='run_all', action="store_true",
                      help='run all tests. requires test account credentials' +
                           ' to be created and added to credentials.yaml')
    parser.add_option('--target', '-t', dest='target_hostname',
                      default="dev", help='run tests against an ephemeral' +
                      ' instance. Specify your instance\'s hostname ("foo"),' +
                      ' not the full domain name ("foo.123done.org")')
    parser.add_option('--everywhere', '-e', dest='run_everywhere', action='store_true',
                      help='like --all, but run all tests on all supported' +
                           ' browsers using sauce labs credentials either' +
                           ' specified in sauce.yaml or in environment' +
                           ' variables PERSONA_SAUCE_USER, PERSONA_SAUCE_PASSWORD,' +
                           ' and PERSONA_SAUCE_APIKEY.')
    options, arguments = parser.parse_args()

    # you can't specify both --all and --everywhere
    if options.run_everywhere and options.run_all:
            sys.stderr.write("either use --all or --everywhere, not both")
            exit(1)

<<<<<<< HEAD
    # 1. check that python is the right version
=======
    # 1. check that python is the right version 
>>>>>>> c9bbbdf7
    # TODO: would 2.6 actually work?
    if sys.version_info < (2,7,0):
        sys.stderr.write('python 2.7 or later is required to run the tests\n')
        exit(1)

    # 2. check that virtualenv and pip exist. if not, bail.
    if not which('pip'):
        sys.stderr.write('pip must be installed; do "easy_install pip", ' +
                         ' then try again\n')
        exit(1)

    virtualEnvPath = which('virtualenv-2.7')
    if not virtualEnvPath:
        virtualEnvPath = which('virtualenv')

    if not virtualEnvPath:
        sys.stderr.write('virtualenv must be installed; do "pip install ' +
                         'virtualenv", then try again\n')
        exit(1)

    # 3. create the virtualenv if they asked you to install it or it's missing
    if options.install or not os.path.exists(env_py):
        subprocess.call(virtualEnvPath + ' bid_selenium', shell=True)
        # 4. pip install requirements (or verify they're installed).
        subprocess.call(env_path + 'pip install -Ur requirements.txt', 
                        shell=True)

    # 4. check the ephemeral instance to hit.
    host = options.target_hostname

    # 5. check for/create sauce.yaml, if necessary
    if options.run_everywhere:
        # if sauce.yaml does not exist,
        if not os.path.isfile('sauce.yaml'):
            # look for environmental variables PERSONA_SAUCE_*
            try:
                username = os.environ['PERSONA_SAUCE_USER']
                password = os.environ['PERSONA_SAUCE_PASSWORD']
                api_key  = os.environ['PERSONA_SAUCE_APIKEY']
            # if they are missing, bail
            except KeyError:
                sys.stderr.write('Sauce labs credentials are needed to run' +
                    ' tests everywhere. Add credentials to sauce.yaml or, if' +
                    ' you have access to persona dev secrets, check that' +
                    ' the PERSONA_SAUCE_USER, PERSONA_SAUCE_PASSWORD, and' +
                    ' PERSONA_SAUCE_APIKEY environmental variables are set.\n')
                exit(1)
            # if they are present, write them out to sauce.yaml
            try:
                saucefile = open('sauce.yaml', 'w')
                saucefile.write('username: ' + username + '\n')
                saucefile.write('password: ' + password + '\n')
                saucefile.write('api-key: ' + api_key + '\n')
                saucefile.close()
            # if you can't open the file for editing, bail
            except IOError:
                sys.stderr.write('Unable to open sauce.yaml to write out' +
                    ' credentials. Either create sauce.yaml manually, or' +
                    ' ensure the test process has permission to create the file.\n')
                exit(1)

    # 6. run the tests

    # TODO move the run_everywhere list into a config file?
    if options.run_everywhere:
        browsers = ['--platform=LINUX --browsername=firefox --browserver=13 ',
            '--platform=LINUX --browsername=opera   --browserver=12 ',
            '--platform=MAC   --browsername=firefox --browserver=14 ',
            '--platform=VISTA --browsername=chrome ',
            '--platform=VISTA --browsername=firefox --browserver=13 ',
            '--platform=VISTA --browsername="internet explorer" --browserver=9 ',
            '--platform=XP    --browsername="internet explorer" --browserver=8 ']
        sauce = '--saucelabs=sauce.yaml '
    else:
        browsers = ['--driver=firefox ']
        sauce = ''

    for browser in browsers:
        if options.run_everywhere or options.run_all:
            subprocess.call(env_py + ' -m py.test --destructive ' +
                '--credentials=credentials.yaml ' + sauce + browser + 
                ' --baseurl=http://' + host + '.123done.org -q browserid', shell=True)
            subprocess.call(env_py + ' -m py.test --destructive ' +
                '--credentials=credentials.yaml ' + sauce + browser + 
                ' --baseurl=http://' + host + '.123done.org -q 123done', shell=True)
            subprocess.call(env_py + ' -m py.test --destructive ' +
                '--credentials=credentials.yaml ' + sauce + browser + 
                ' --baseurl=http://' + host + '.myfavoritebeer.org -q myfavoritebeer', shell=True)
        # only run one test in the default case
        else:
            subprocess.call(env_py + ' -m py.test --destructive ' +
                '--credentials=credentials.yaml ' + sauce + browser +
                ' --baseurl=http://' + host + '.123done.org ' +
                '-q 123done/tests/test_new_user.py', shell=True)

    # 7. TODO deactivate/destroy virtualenv?? maybe '--cleanup' argument?


if __name__ == '__main__':
    main()<|MERGE_RESOLUTION|>--- conflicted
+++ resolved
@@ -57,11 +57,7 @@
             sys.stderr.write("either use --all or --everywhere, not both")
             exit(1)
 
-<<<<<<< HEAD
-    # 1. check that python is the right version
-=======
     # 1. check that python is the right version 
->>>>>>> c9bbbdf7
     # TODO: would 2.6 actually work?
     if sys.version_info < (2,7,0):
         sys.stderr.write('python 2.7 or later is required to run the tests\n')
